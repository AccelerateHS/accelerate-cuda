{-# LANGUAGE CPP                 #-}
{-# LANGUAGE GADTs               #-}
{-# LANGUAGE PatternGuards       #-}
{-# LANGUAGE QuasiQuotes         #-}
{-# LANGUAGE ScopedTypeVariables #-}
-- |
-- Module      : Data.Array.Accelerate.CUDA.CodeGen
-- Copyright   : [2008..2010] Manuel M T Chakravarty, Gabriele Keller, Sean Lee
--               [2009..2012] Manuel M T Chakravarty, Gabriele Keller, Trevor L. McDonell
-- License     : BSD3
--
-- Maintainer  : Trevor L. McDonell <tmcdonell@cse.unsw.edu.au>
-- Stability   : experimental
-- Portability : non-portable (GHC extensions)
--

module Data.Array.Accelerate.CUDA.CodeGen (

  CUTranslSkel, codegenAcc,
  codegenScanlIntervals, codegenScanrIntervals,

) where

-- libraries
import Prelude                                                  hiding ( exp )
import Data.Loc
import Data.Char
import Data.Label.PureM
import Control.Monad
import Control.Applicative                                      hiding ( Const )
import Language.C.Syntax                                        ( Const(..) )
import Language.C.Quote.CUDA
import Text.PrettyPrint.Mainland
import qualified Data.HashSet                                   as Set
import qualified Language.C                                     as C
import qualified Foreign.CUDA.Analysis                          as CUDA

-- friends
import Data.Array.Accelerate.Type
import Data.Array.Accelerate.Tuple
import Data.Array.Accelerate.Pretty                             ()
import Data.Array.Accelerate.Analysis.Shape
import Data.Array.Accelerate.Array.Representation               hiding ( sliceIndex )
import qualified Data.Array.Accelerate.Array.Sugar              as Sugar
import qualified Data.Array.Accelerate.Analysis.Type            as Sugar

import Data.Array.Accelerate.CUDA.AST                           hiding ( Val(..), prj )
import Data.Array.Accelerate.CUDA.CodeGen.Base
import Data.Array.Accelerate.CUDA.CodeGen.Type
import Data.Array.Accelerate.CUDA.CodeGen.Monad
import Data.Array.Accelerate.CUDA.CodeGen.Mapping
import Data.Array.Accelerate.CUDA.CodeGen.IndexSpace
import Data.Array.Accelerate.CUDA.CodeGen.PrefixSum
import Data.Array.Accelerate.CUDA.CodeGen.Reduction
import Data.Array.Accelerate.CUDA.CodeGen.Stencil

#include "accelerate.h"


data Val env where
  Empty ::                       Val ()
  Push  :: Val env -> [C.Exp] -> Val (env, s)

prj :: Idx env t -> Val env -> [C.Exp]
prj ZeroIdx      (Push _   v) = v
prj (SuccIdx ix) (Push val _) = prj ix val
prj _            _            = INTERNAL_ERROR(error) "prj" "inconsistent valuation"

sizeEnv :: Val env -> Int
sizeEnv Empty        = 0
sizeEnv (Push env _) = 1 + sizeEnv env


-- Array expressions
-- -----------------

-- | Instantiate an array computation with a set of concrete function and type
-- definitions to fix the parameters of an algorithmic skeleton. The generated
-- code can then be pretty-printed to file, and compiled to object code
-- executable on the device.
--
-- The code generator needs to include binding points for array references from
-- scalar code. We require that the only array form allowed within expressions
-- are array variables.
--
-- TODO: include a measure of how much shared memory a kernel requires.
--
codegenAcc :: CUDA.DeviceProperties -> OpenAcc aenv a -> AccBindings aenv -> CUTranslSkel
codegenAcc dev acc var
  = codegenBindEnv var
  $ codegenOpenAcc dev acc


-- Add the include statement for the standard Accelerate headers, and any
-- binding points required for environment arrays accessed by scalar functions.
--
codegenBindEnv :: AccBindings aenv -> CUTranslSkel -> CUTranslSkel
codegenBindEnv (AccBindings vars) (CUTranslSkel entry code) =
  CUTranslSkel entry (headers : fvars code)
  where
    headers     = [cedecl| $esc:("#include <accelerate_cuda_extras.h>") |]
    fvars rest  = Set.foldr (\v vs -> liftAcc v ++ vs) rest vars

    -- Generate binding points (texture references and shapes) for arrays lifted
    -- from scalar expressions
    --
    liftAcc :: ArrayVar aenv -> [C.Definition]
    liftAcc (ArrayVar idx) =
      let avar    = OpenAcc (Avar idx)
          idx'    = show $ idxToInt idx
          sh      = cshape ("sh" ++ idx') (accDim avar)
          ty      = accTypeTex avar
          arr n   = "avar" ++ idx' ++ "_a" ++ show (n::Int)
      in
      sh : zipWith (\t n -> cglobal t (arr n)) (reverse ty) [0..]


-- Generate code for a single __device__ entry function.
--
codegenOpenAcc :: forall aenv a. CUDA.DeviceProperties -> OpenAcc aenv a -> CUTranslSkel
codegenOpenAcc dev acc@(OpenAcc pacc) = case pacc of
  --
  -- Non-computation forms -> sadness.
  --
  Alet _ _      -> internalError
  Avar _        -> internalError
  Apply _ _     -> internalError
  Acond _ _ _   -> internalError
  Atuple _      -> internalError
  Aprj _ _      -> internalError
  Use _         -> internalError
  Unit _        -> internalError
  Reshape _ _   -> internalError

  --
  -- Skeleton nodes
  --
  Generate _ f ->
    mkGenerate (accDim acc) (codegenFun f)

  Replicate sl _ a ->
    mkReplicate dimSl dimOut (extend sl) (undefined :: a)
    where
      dimSl  = accDim a
      dimOut = accDim acc
      --
      extend :: SliceIndex slix sl co dim -> CUExp dim
      extend = CUExp [] . reverse . extend' 0

      extend' :: Int -> SliceIndex slix sl co dim -> [C.Exp]
      extend' _ (SliceNil)            = []
      extend' n (SliceAll   sliceIdx) = mkPrj dimOut "dim" n : extend' (n+1) sliceIdx
      extend' n (SliceFixed sliceIdx) =                        extend' (n+1) sliceIdx

  Index sl a slix ->
    mkSlice dimSl dimCo dimIn0 (restrict sl) (undefined :: a)
    where
      dimCo  = length (expType slix)
      dimSl  = accDim acc
      dimIn0 = accDim a
      --
<<<<<<< HEAD
      restrict :: SliceIndex slix sl co dim -> CUExp slix
      restrict = CUExp [] . reverse . restrict' (0,0)
=======
      Generate _ f      -> mkGenerate (accDim acc) (codegenFun f)
      Transform _ p f a -> mkTransform (accDim acc) (accDim a) (codegenFun p) (codegenFun f)

      Replicate sl _ a  -> mkReplicate dimSl dimOut (extend sl) (undefined :: a)
        where
          dimSl  = accDim a
          dimOut = accDim acc
          --
          extend :: SliceIndex slix sl co dim -> CUExp dim
          extend = CUExp [] . reverse . extend' 0

          extend' :: Int -> SliceIndex slix sl co dim -> [C.Exp]
          extend' _ (SliceNil)            = []
          extend' n (SliceAll   sliceIdx) = mkPrj dimOut "dim" n : extend' (n+1) sliceIdx
          extend' n (SliceFixed sliceIdx) =                        extend' (n+1) sliceIdx

      Index sl a slix   -> mkSlice dimSl dimCo dimIn0 (restrict sl) (undefined :: a)
        where
          dimCo  = length (expType slix)
          dimSl  = accDim acc
          dimIn0 = accDim a
          --
          restrict :: SliceIndex slix sl co dim -> CUExp slix
          restrict = CUExp [] . reverse . restrict' (0,0)

          restrict' :: (Int,Int) -> SliceIndex slix sl co dim -> [C.Exp]
          restrict' _     (SliceNil)            = []
          restrict' (m,n) (SliceAll   sliceIdx) = mkPrj dimSl "sl" n : restrict' (m,n+1) sliceIdx
          restrict' (m,n) (SliceFixed sliceIdx) = mkPrj dimCo "co" m : restrict' (m+1,n) sliceIdx

      Map f _           -> mkMap (codegenFun f)
      ZipWith f _ _     -> mkZipWith (accDim acc) (codegenFun f)

      Fold f e _        ->
        if accDim acc == 0
           then mkFoldAll dev (codegenFun f) (Just (codegenExp e))
           else mkFold    dev (codegenFun f) (Just (codegenExp e))

      Fold1 f _         ->
        if accDim acc == 0
           then mkFoldAll dev (codegenFun f) Nothing
           else mkFold    dev (codegenFun f) Nothing

      FoldSeg f e _ s   -> mkFoldSeg dev (accDim acc) (segmentsType s) (codegenFun f) (Just (codegenExp e))
      Fold1Seg f _ s    -> mkFoldSeg dev (accDim acc) (segmentsType s) (codegenFun f) Nothing

      Scanl f e _       -> mkScanl dev (codegenFun f) (Just (codegenExp e))
      Scanl' f e _      -> mkScanl dev (codegenFun f) (Just (codegenExp e))
      Scanl1 f _        -> mkScanl dev (codegenFun f) Nothing

      Scanr f e _       -> mkScanr dev (codegenFun f) (Just (codegenExp e))
      Scanr' f e _      -> mkScanr dev (codegenFun f) (Just (codegenExp e))
      Scanr1 f _        -> mkScanr dev (codegenFun f) Nothing

      Permute f _ ix a  -> mkPermute dev (accDim acc) (accDim a) (codegenFun f) (codegenFun ix)
      Backpermute _ f a -> mkBackpermute (accDim acc) (accDim a) (codegenFun f) (undefined :: a)

      Stencil  f b0 a0  -> mkStencil  (accDim acc) (codegenFun f) (codegenBoundary a0 b0) (undefined :: a)
      Stencil2 f b1 a1 b0 a0
                        -> mkStencil2 (accDim acc) (codegenFun f) (codegenBoundary a1 b1) (codegenBoundary a0 b0) (undefined :: a)
>>>>>>> 8fc1a1a1

      restrict' :: (Int,Int) -> SliceIndex slix sl co dim -> [C.Exp]
      restrict' _     (SliceNil)            = []
      restrict' (m,n) (SliceAll   sliceIdx) = mkPrj dimSl "sl" n : restrict' (m,n+1) sliceIdx
      restrict' (m,n) (SliceFixed sliceIdx) = mkPrj dimCo "co" m : restrict' (m+1,n) sliceIdx

  Map f _ ->
    mkMap (codegenFun f)

  ZipWith f _ _ ->
    mkZipWith (accDim acc) (codegenFun f)

  Fold f e _ ->
    if accDim acc == 0
       then mkFoldAll dev (codegenFun f) (Just (codegenExp e))
       else mkFold    dev (codegenFun f) (Just (codegenExp e))

  Fold1 f _ ->
    if accDim acc == 0
       then mkFoldAll dev (codegenFun f) Nothing
       else mkFold    dev (codegenFun f) Nothing

  FoldSeg f e _ s ->
    mkFoldSeg dev (accDim acc) (segmentsType s) (codegenFun f) (Just (codegenExp e))

  Fold1Seg f _ s ->
    mkFoldSeg dev (accDim acc) (segmentsType s) (codegenFun f) Nothing

  Scanl f e _ ->
    mkScanl dev (codegenFun f) (Just (codegenExp e))

  Scanl' f e _ ->
    mkScanl dev (codegenFun f) (Just (codegenExp e))

  Scanl1 f _ ->
    mkScanl dev (codegenFun f) Nothing

  Scanr f e _ ->
    mkScanr dev (codegenFun f) (Just (codegenExp e))

  Scanr' f e _ ->
    mkScanr dev (codegenFun f) (Just (codegenExp e))

  Scanr1 f _ ->
    mkScanr dev (codegenFun f) Nothing

  Permute f _ ix a ->
    mkPermute dev (accDim acc) (accDim a) (codegenFun f) (codegenFun ix)

  Backpermute _ f a ->
    mkBackpermute (accDim acc) (accDim a) (codegenFun f) (undefined :: a)

  Stencil  f b0 a0 ->
    mkStencil  (accDim acc) (codegenFun f) (codegenBoundary a0 b0) (undefined :: a)

  Stencil2 f b1 a1 b0 a0 ->
    mkStencil2 (accDim acc) (codegenFun f) (codegenBoundary a1 b1)
                                           (codegenBoundary a0 b0) (undefined :: a)
  where
    -- caffeine and misery
    --
    internalError =
      let msg = unlines ["unsupported array primitive", pretty 100 (nest 2 doc)]
          pac = show acc
          doc | length pac <= 250 = text pac
              | otherwise         = text (take 250 pac) <+> text "... {truncated}"
      in
      INTERNAL_ERROR(error) "codegenAcc" msg

    -- Shapes are still represented as C structs, so we need to generate field
    -- indexing code for shapes
    --
    mkPrj :: Int -> String -> Int -> C.Exp
    mkPrj ndim var c
      | ndim <= 1   = cvar var
      | otherwise   = [cexp| $exp:(cvar var) . $id:('a':show c) |]

    -- code generation for stencil boundary conditions
    --
    codegenBoundary :: forall dim e. Sugar.Elt e
                    => OpenAcc aenv (Sugar.Array dim e) {- dummy -}
                    -> Boundary (Sugar.EltRepr e)
                    -> Boundary (CUExp e)
    codegenBoundary _ Clamp        = Clamp
    codegenBoundary _ Mirror       = Mirror
    codegenBoundary _ Wrap         = Wrap
    codegenBoundary _ (Constant c)
      = Constant . CUExp []
      $ codegenConst (Sugar.eltType (undefined::e)) c


-- Exceptional cases
-- -----------------

-- Scan is a multi-pass algorithm that requires a few additional operations not
-- in the standard set. These helper functions generate the necessary code.
--
codegenScanlIntervals, codegenScanrIntervals
    :: CUDA.DeviceProperties
    -> Fun aenv (a -> a -> a)
    -> AccBindings aenv
    -> CUTranslSkel
codegenScanlIntervals dev f avar
  = codegenBindEnv avar
  $ mkScanlIntervals dev (codegenFun f)

codegenScanrIntervals dev f avar
  = codegenBindEnv avar
  $ mkScanrIntervals dev (codegenFun f)


-- Scalar Expressions
-- ------------------

-- Function abstraction
--
-- Although Accelerate includes lambda abstractions, it does not include a
-- general application form. That is, lambda abstractions of scalar expressions
-- are only introduced as arguments to collective operations, so lambdas are
-- always outermost, and can always be translated into plain C functions.
--
codegenFun :: Fun aenv t -> CUFun t
codegenFun fun = runCGM $ codegenOpenFun (arity fun) fun Empty
  where
    arity :: OpenFun env aenv t -> Int
    arity (Body _) = -1
    arity (Lam f)  =  1 + arity f

codegenOpenFun :: Int -> OpenFun env aenv t -> Val env -> CGM (CUFun t)
codegenOpenFun _lvl (Body e) env = do
  e'    <- codegenOpenExp e env
  env'  <- bodycode
  zipWithM_ addVar (expType e) e'
  return $ CUBody (CUExp env' e')

codegenOpenFun lvl (Lam (f :: OpenFun (env,a) aenv b)) env = do
  let ty    = eltType (undefined::a)
      n     = length ty
      vars  = map (\i -> cvar ('x':shows lvl "_a" ++ show i)) [n-1,n-2..0]
  pushEnv
  f'    <- codegenOpenFun (lvl-1) f (env `Push` vars)
  vars' <- subscripts lvl
  return $ CULam vars' f'


-- Embedded scalar computations
--
codegenExp :: Exp aenv t -> CUExp t
codegenExp exp = runCGM $ do
  e'    <- codegenOpenExp exp Empty
  env'  <- bodycode
  return $ CUExp env' e'


codegenOpenExp :: forall env aenv t. OpenExp env aenv t -> Val env -> CGM [C.Exp]
codegenOpenExp exp env =
  case exp of
    -- local binders and variable indices
    --
    -- NOTE: recording which variables are used is important, because the CUDA
    -- compiler will not eliminate variables that are initialised but never
    -- used. If this is a scalar type mark it as used immediately, otherwise
    -- wait until tuple projection picks out an individual element.
    --
    Let a b -> do
      a'        <- codegenOpenExp a env
      vars      <- case a of
                     -- Const _    -> return a'
                     Var _      -> return a'
                     _          -> zipWithM bindVars (expType a) a'
      codegenOpenExp b (env `Push` vars)
      where
        -- FIXME: if we are let-binding an input argument (read from global
        --   array) mark that as used and return the variable name directly,
        --   otherwise create a fresh binding point.
        --
        bindVars t x = do
          p     <- addVar t x
          if p then return x
               else bind t x

    Var ix
      | [t] <- ty, [v] <- var   -> addVar t v >> return var
      | otherwise               -> return var
      where
        var     = prj ix env
        ty      = eltType (undefined :: t)

    -- Constant values
    --
    PrimConst c         -> return [codegenPrimConst c]
    Const c             -> return (codegenConst (Sugar.eltType (undefined::t)) c)

    -- Primitive scalar operations
    --
    PrimApp f arg       -> do
      x                 <- codegenOpenExp arg env
      return [codegenPrim f x]

    -- Tuples
    --
    Tuple t             -> codegenTup t env
    Prj idx e           -> do
      e'                <- codegenOpenExp e env
      case subset (zip e' elt) of
        [(x,t)]         -> addVar t x >> return [x]
        xts             -> return $ fst (unzip xts)
      where
        elt     = expType e
        subset  = reverse
                . take (length (expType exp))
                . drop (prjToInt idx (Sugar.expType e))
                . reverse

    -- Conditional expression
    --
    Cond p t e          -> do
      t'                <- codegenOpenExp t env
      e'                <- codegenOpenExp e env
      p'                <- codegenOpenExp p env >>= \ps ->
        case ps of
          [x]   -> bind [cty| typename bool |] x
          _     -> INTERNAL_ERROR(error) "codegenOpenExp" "expected conditional predicate"
      --
      let cond ty a b   = addVar ty a >> addVar ty b >>
                          return [cexp| $exp:p' ? $exp:a : $exp:b|]
      sequence $ zipWith3 cond (expType t) t' e'

    -- Value recursion
    --
    -- TLM: Foolishly, TLM introduced lambda abstractions into the scalar
    --      language, where previously these were always outermost. He now pays
    --      for that crime.
    --
    Iterate n (Lam f) x -> do
      -- Generate the initial values used to seed the loop. Bind these initial
      -- values to fresh variables that the loop will accumulate into.
      --
      x'        <- codegenOpenExp x env
      xn        <- replicateM (length x') fresh
      let seed   = zipWith3 (\t a v -> [cdecl| $ty:t $id:a = $exp:v; |]) (expType x) xn x'
          acc    = map cvar xn

      -- Generate the loop in an almost clean environment. Specifically, we
      -- don't want any previous code pieces to be included inside the body.
      --
      outer     <- gets bindings
      bindings  =: []

      -- Generate the loop body. The environment consists of the surrounding
      -- environment plus the new fresh accumulator variables.
      --
      pushEnv
      CUBody (CUExp f' v') <- codegenOpenFun (sizeEnv env - 1) f (env `Push` acc)
      i                    <- fresh

      let loop = [cstm| for (int $id:i = 0; $id:i < $int:n; ++ $id:i) {
                            $items:f'
                            $stms:(acc .=. v')
                        } |]

      -- Restore the binding state
      --
      bindings  =: outer
      modify bindings ( map C.BlockDecl (reverse seed) ++ )
      modify bindings ( C.BlockStm loop : )
      return acc

    Iterate _ _ _
      -> INTERNAL_ERROR(error) "codegenOpenExp" "expected unary function"

    -- Array indices and shapes
    --
    IndexNil            -> return []
    IndexAny            -> return []
    IndexCons sh sz     -> do
      sh'               <- codegenOpenExp sh env
      sz'               <- codegenOpenExp sz env
      return (sh' ++ sz')

    IndexHead ix        -> do
      ix'               <- last <$> codegenOpenExp ix env
      _                 <- addVar (last (expType ix)) ix'
      return [ix']

    IndexTail ix        -> do
      ix'               <- codegenOpenExp ix env
      return (init ix')

    IndexSlice sliceIndex slix sh -> do
      slix'             <- codegenOpenExp slix env
      sh'               <- codegenOpenExp sh env

      return . reverse $ restrict sliceIndex (reverse slix') (reverse sh')
      where
        restrict :: SliceIndex slix sl co sh -> [C.Exp] -> [C.Exp] -> [C.Exp]
        restrict SliceNil               _   _       = []
        restrict (SliceAll sliceIdx)    slx (sz:sl)     -- elide Any from the head of slx
          = let sl' = restrict sliceIdx slx sl
            in sz : sl'
        restrict (SliceFixed sliceIdx) (_:slx) (_:sl)
          = restrict sliceIdx slx sl
        restrict _ _ _
          = INTERNAL_ERROR(error) "IndexSlice" "unexpected shapes"

    IndexFull sliceIndex slix sh -> do
      slix'             <- codegenOpenExp slix env
      sh'               <- codegenOpenExp sh env
      return . reverse $ extend sliceIndex (reverse slix') (reverse sh')
      where
        extend :: SliceIndex slix sl co sh -> [C.Exp] -> [C.Exp] -> [C.Exp]
        extend SliceNil               _   _       = []
        extend (SliceAll sliceIdx)    slx (sz:sl)       -- elide Any from head of slx
          = let sh' = extend sliceIdx slx sl
            in sz : sh'
        extend (SliceFixed sliceIdx) (sz:slx) sl
          = let sh' = extend sliceIdx slx sl
            in sz : sh'
        extend _ _ _
          = INTERNAL_ERROR(error) "IndexFull" "unexpected shapes"

    ToIndex sh ix       -> do
      sh'               <- codegenOpenExp sh env
      ix'               <- codegenOpenExp ix env
      return [ ccall "toIndex" [ccall "shape" sh', ccall "shape" ix']]

    FromIndex sh ix     -> do
      sh'               <- codegenOpenExp sh env
      ix'               <- codegenOpenExp ix env
      return [ ccall "fromIndex" (ccall "shape" sh' : ix') ]

    -- Array shape and element indexing
    --
    ShapeSize sh        -> do
      sh'               <- codegenOpenExp sh env
      return [ ccall "size" [ccall "shape" sh'] ]

    Shape arr
      | OpenAcc (Avar a) <- arr ->
          let ndim      = accDim arr
              sh        = cvar ("sh" ++ show (idxToInt a))
          in return $ if ndim <= 1
                then [sh]
                else map (\c -> [cexp| $exp:sh . $id:('a':show c) |] ) [ndim-1, ndim-2 .. 0]

      | otherwise               -> INTERNAL_ERROR(error) "codegenOpenExp" "expected array variable"

    IndexScalar arr ix
      | OpenAcc (Avar a) <- arr ->
        let avar        = show (idxToInt a)
            sh          = cvar ("sh"   ++ avar)
            array x     = cvar ("avar" ++ avar ++ "_a" ++ show x)
            elt         = accTypeTex arr
            n           = length elt
        in do
          ix'           <- codegenOpenExp ix env
          v             <- bind [cty| int |] (ccall "toIndex" [sh, ccall "shape" ix'])
          return $ zipWith (\t x -> indexArray t (array x) v) elt [n-1, n-2 .. 0]

      | otherwise                -> INTERNAL_ERROR(error) "codegenOpenExp" "expected array variable"

    Intersect sh1 sh2   -> do
      sh1'              <- codegenOpenExp sh1 env
      sh2'              <- codegenOpenExp sh2 env
      return $ zipWith (\a b -> ccall "min" [a,b]) sh1' sh2'


-- Tuples are defined as snoc-lists, so generate code right-to-left
--
codegenTup :: Tuple (OpenExp env aenv) t -> Val env -> CGM [C.Exp]
codegenTup tup env = case tup of
  NilTup        -> return []
  SnocTup t e   -> (++) <$> codegenTup t env <*> codegenOpenExp e env


-- Convert a tuple index into the corresponding integer. Since the internal
-- representation is flat, be sure to walk over all sub components when indexing
-- past nested tuples.
--
prjToInt :: TupleIdx t e -> TupleType a -> Int
prjToInt ZeroTupIdx     _                 = 0
prjToInt (SuccTupIdx i) (b `PairTuple` a) = sizeTupleType a + prjToInt i b
prjToInt _ _ =
  INTERNAL_ERROR(error) "prjToInt" "inconsistent valuation"

sizeTupleType :: TupleType a -> Int
sizeTupleType UnitTuple         = 0
sizeTupleType (SingleTuple _)   = 1
sizeTupleType (PairTuple a b)   = sizeTupleType a + sizeTupleType b


-- Recording which variables of a computation are actually used is important,
-- particularly for stencils and arrays of tuples, because the CUDA compiler
-- will not eliminate variables that are initialised but never used.
--
-- FIXME: This dubious hack is used to inspect the expression and mark as used
--   if it refers to an array input.
--
addVar :: C.Type -> C.Exp -> CGM Bool
addVar ty exp = case show exp of
  ('x':v:'_':'a':n) | [(v',[])] <- reads [v], [(n',[])] <- reads n
        -> use v' n' ty exp >> return True
  ('v':n) | [(_ :: Int,[])] <- reads n
        ->                     return True
  _     ->                     return False


-- Scalar Primitives
-- -----------------

codegenPrimConst :: PrimConst a -> C.Exp
codegenPrimConst (PrimMinBound ty) = codegenMinBound ty
codegenPrimConst (PrimMaxBound ty) = codegenMaxBound ty
codegenPrimConst (PrimPi       ty) = codegenPi ty


codegenPrim :: PrimFun p -> [C.Exp] -> C.Exp
codegenPrim (PrimAdd              _) [a,b] = [cexp|$exp:a + $exp:b|]
codegenPrim (PrimSub              _) [a,b] = [cexp|$exp:a - $exp:b|]
codegenPrim (PrimMul              _) [a,b] = [cexp|$exp:a * $exp:b|]
codegenPrim (PrimNeg              _) [a]   = [cexp| - $exp:a|]
codegenPrim (PrimAbs             ty) [a]   = codegenAbs ty a
codegenPrim (PrimSig             ty) [a]   = codegenSig ty a
codegenPrim (PrimQuot             _) [a,b] = [cexp|$exp:a / $exp:b|]
codegenPrim (PrimRem              _) [a,b] = [cexp|$exp:a % $exp:b|]
codegenPrim (PrimIDiv             _) [a,b] = ccall "idiv" [a,b]
codegenPrim (PrimMod              _) [a,b] = ccall "mod"  [a,b]
codegenPrim (PrimBAnd             _) [a,b] = [cexp|$exp:a & $exp:b|]
codegenPrim (PrimBOr              _) [a,b] = [cexp|$exp:a | $exp:b|]
codegenPrim (PrimBXor             _) [a,b] = [cexp|$exp:a ^ $exp:b|]
codegenPrim (PrimBNot             _) [a]   = [cexp|~ $exp:a|]
codegenPrim (PrimBShiftL          _) [a,b] = [cexp|$exp:a << $exp:b|]
codegenPrim (PrimBShiftR          _) [a,b] = [cexp|$exp:a >> $exp:b|]
codegenPrim (PrimBRotateL         _) [a,b] = ccall "rotateL" [a,b]
codegenPrim (PrimBRotateR         _) [a,b] = ccall "rotateR" [a,b]
codegenPrim (PrimFDiv             _) [a,b] = [cexp|$exp:a / $exp:b|]
codegenPrim (PrimRecip           ty) [a]   = codegenRecip ty a
codegenPrim (PrimSin             ty) [a]   = ccall (FloatingNumType ty `postfix` "sin")   [a]
codegenPrim (PrimCos             ty) [a]   = ccall (FloatingNumType ty `postfix` "cos")   [a]
codegenPrim (PrimTan             ty) [a]   = ccall (FloatingNumType ty `postfix` "tan")   [a]
codegenPrim (PrimAsin            ty) [a]   = ccall (FloatingNumType ty `postfix` "asin")  [a]
codegenPrim (PrimAcos            ty) [a]   = ccall (FloatingNumType ty `postfix` "acos")  [a]
codegenPrim (PrimAtan            ty) [a]   = ccall (FloatingNumType ty `postfix` "atan")  [a]
codegenPrim (PrimAsinh           ty) [a]   = ccall (FloatingNumType ty `postfix` "asinh") [a]
codegenPrim (PrimAcosh           ty) [a]   = ccall (FloatingNumType ty `postfix` "acosh") [a]
codegenPrim (PrimAtanh           ty) [a]   = ccall (FloatingNumType ty `postfix` "atanh") [a]
codegenPrim (PrimExpFloating     ty) [a]   = ccall (FloatingNumType ty `postfix` "exp")   [a]
codegenPrim (PrimSqrt            ty) [a]   = ccall (FloatingNumType ty `postfix` "sqrt")  [a]
codegenPrim (PrimLog             ty) [a]   = ccall (FloatingNumType ty `postfix` "log")   [a]
codegenPrim (PrimFPow            ty) [a,b] = ccall (FloatingNumType ty `postfix` "pow")   [a,b]
codegenPrim (PrimLogBase         ty) [a,b] = codegenLogBase ty a b
codegenPrim (PrimTruncate     ta tb) [a]   = codegenTruncate ta tb a
codegenPrim (PrimRound        ta tb) [a]   = codegenRound ta tb a
codegenPrim (PrimFloor        ta tb) [a]   = codegenFloor ta tb a
codegenPrim (PrimCeiling      ta tb) [a]   = codegenCeiling ta tb a
codegenPrim (PrimAtan2           ty) [a,b] = ccall (FloatingNumType ty `postfix` "atan2") [a,b]
codegenPrim (PrimLt               _) [a,b] = [cexp|$exp:a < $exp:b|]
codegenPrim (PrimGt               _) [a,b] = [cexp|$exp:a > $exp:b|]
codegenPrim (PrimLtEq             _) [a,b] = [cexp|$exp:a <= $exp:b|]
codegenPrim (PrimGtEq             _) [a,b] = [cexp|$exp:a >= $exp:b|]
codegenPrim (PrimEq               _) [a,b] = [cexp|$exp:a == $exp:b|]
codegenPrim (PrimNEq              _) [a,b] = [cexp|$exp:a != $exp:b|]
codegenPrim (PrimMax             ty) [a,b] = codegenMax ty a b
codegenPrim (PrimMin             ty) [a,b] = codegenMin ty a b
codegenPrim PrimLAnd                 [a,b] = [cexp|$exp:a && $exp:b|]
codegenPrim PrimLOr                  [a,b] = [cexp|$exp:a || $exp:b|]
codegenPrim PrimLNot                 [a]   = [cexp| ! $exp:a|]
codegenPrim PrimOrd                  [a]   = codegenOrd a
codegenPrim PrimChr                  [a]   = codegenChr a
codegenPrim PrimBoolToInt            [a]   = codegenBoolToInt a
codegenPrim (PrimFromIntegral ta tb) [a]   = codegenFromIntegral ta tb a

-- If the argument lists are not the correct length
codegenPrim _ _ =
  INTERNAL_ERROR(error) "codegenPrim" "inconsistent valuation"

-- Implementation of scalar primitives
--
codegenConst :: TupleType a -> a -> [C.Exp]
codegenConst UnitTuple           _      = []
codegenConst (SingleTuple ty)    c      = [codegenScalar ty c]
codegenConst (PairTuple ty1 ty0) (cs,c) = codegenConst ty1 cs ++ codegenConst ty0 c


-- Scalar constants
--
codegenScalar :: ScalarType a -> a -> C.Exp
codegenScalar (NumScalarType    ty) = codegenNumScalar ty
codegenScalar (NonNumScalarType ty) = codegenNonNumScalar ty

codegenNumScalar :: NumType a -> a -> C.Exp
codegenNumScalar (IntegralNumType ty) = codegenIntegralScalar ty
codegenNumScalar (FloatingNumType ty) = codegenFloatingScalar ty

codegenIntegralScalar :: IntegralType a -> a -> C.Exp
codegenIntegralScalar ty x | IntegralDict <- integralDict ty = [cexp| ( $ty:(codegenIntegralType ty) ) $exp:(cintegral x) |]

codegenFloatingScalar :: FloatingType a -> a -> C.Exp
codegenFloatingScalar (TypeFloat   _) x = C.Const (FloatConst (shows x "f") (toRational x) noLoc) noLoc
codegenFloatingScalar (TypeCFloat  _) x = C.Const (FloatConst (shows x "f") (toRational x) noLoc) noLoc
codegenFloatingScalar (TypeDouble  _) x = C.Const (DoubleConst (show x) (toRational x) noLoc) noLoc
codegenFloatingScalar (TypeCDouble _) x = C.Const (DoubleConst (show x) (toRational x) noLoc) noLoc

codegenNonNumScalar :: NonNumType a -> a -> C.Exp
codegenNonNumScalar (TypeBool   _) x = cbool x
codegenNonNumScalar (TypeChar   _) x = [cexp|$char:x|]
codegenNonNumScalar (TypeCChar  _) x = [cexp|$char:(chr (fromIntegral x))|]
codegenNonNumScalar (TypeCUChar _) x = [cexp|$char:(chr (fromIntegral x))|]
codegenNonNumScalar (TypeCSChar _) x = [cexp|$char:(chr (fromIntegral x))|]


-- Constant methods of floating
--
codegenPi :: FloatingType a -> C.Exp
codegenPi ty | FloatingDict <- floatingDict ty = codegenFloatingScalar ty pi


-- Constant methods of bounded
--
codegenMinBound :: BoundedType a -> C.Exp
codegenMinBound (IntegralBoundedType ty) | IntegralDict <- integralDict ty = codegenIntegralScalar ty minBound
codegenMinBound (NonNumBoundedType   ty) | NonNumDict   <- nonNumDict   ty = codegenNonNumScalar   ty minBound


codegenMaxBound :: BoundedType a -> C.Exp
codegenMaxBound (IntegralBoundedType ty) | IntegralDict <- integralDict ty = codegenIntegralScalar ty maxBound
codegenMaxBound (NonNumBoundedType   ty) | NonNumDict   <- nonNumDict   ty = codegenNonNumScalar   ty maxBound


-- Methods from Num, Floating, Fractional and RealFrac
--
codegenAbs :: NumType a -> C.Exp -> C.Exp
codegenAbs (FloatingNumType ty) x = ccall (FloatingNumType ty `postfix` "fabs") [x]
codegenAbs (IntegralNumType ty) x =
  case ty of
    TypeWord _          -> x
    TypeWord8 _         -> x
    TypeWord16 _        -> x
    TypeWord32 _        -> x
    TypeWord64 _        -> x
    TypeCUShort _       -> x
    TypeCUInt _         -> x
    TypeCULong _        -> x
    TypeCULLong _       -> x
    _                   -> ccall "abs" [x]


codegenSig :: NumType a -> C.Exp -> C.Exp
codegenSig (IntegralNumType ty) = codegenIntegralSig ty
codegenSig (FloatingNumType ty) = codegenFloatingSig ty

codegenIntegralSig :: IntegralType a -> C.Exp -> C.Exp
codegenIntegralSig ty x = [cexp|$exp:x == $exp:zero ? $exp:zero : $exp:(ccall "copysign" [one,x]) |]
  where
    zero | IntegralDict <- integralDict ty = codegenIntegralScalar ty 0
    one  | IntegralDict <- integralDict ty = codegenIntegralScalar ty 1

codegenFloatingSig :: FloatingType a -> C.Exp -> C.Exp
codegenFloatingSig ty x = [cexp|$exp:x == $exp:zero ? $exp:zero : $exp:(ccall (FloatingNumType ty `postfix` "copysign") [one,x]) |]
  where
    zero | FloatingDict <- floatingDict ty = codegenFloatingScalar ty 0
    one  | FloatingDict <- floatingDict ty = codegenFloatingScalar ty 1


codegenRecip :: FloatingType a -> C.Exp -> C.Exp
codegenRecip ty x | FloatingDict <- floatingDict ty = [cexp|$exp:(codegenFloatingScalar ty 1) / $exp:x|]


codegenLogBase :: FloatingType a -> C.Exp -> C.Exp -> C.Exp
codegenLogBase ty x y = let a = ccall (FloatingNumType ty `postfix` "log") [x]
                            b = ccall (FloatingNumType ty `postfix` "log") [y]
                        in
                        [cexp|$exp:b / $exp:a|]


codegenMin :: ScalarType a -> C.Exp -> C.Exp -> C.Exp
codegenMin (NumScalarType ty@(IntegralNumType _)) a b = ccall (ty `postfix` "min")  [a,b]
codegenMin (NumScalarType ty@(FloatingNumType _)) a b = ccall (ty `postfix` "fmin") [a,b]
codegenMin (NonNumScalarType _)                   a b =
  let ty = scalarType :: ScalarType Int32
  in  codegenMin ty (ccast ty a) (ccast ty b)


codegenMax :: ScalarType a -> C.Exp -> C.Exp -> C.Exp
codegenMax (NumScalarType ty@(IntegralNumType _)) a b = ccall (ty `postfix` "max")  [a,b]
codegenMax (NumScalarType ty@(FloatingNumType _)) a b = ccall (ty `postfix` "fmax") [a,b]
codegenMax (NonNumScalarType _)                   a b =
  let ty = scalarType :: ScalarType Int32
  in  codegenMax ty (ccast ty a) (ccast ty b)


-- Type coercions
--
codegenOrd :: C.Exp -> C.Exp
codegenOrd = ccast (scalarType :: ScalarType Int)

codegenChr :: C.Exp -> C.Exp
codegenChr = ccast (scalarType :: ScalarType Char)

codegenBoolToInt :: C.Exp -> C.Exp
codegenBoolToInt = ccast (scalarType :: ScalarType Int)

codegenFromIntegral :: IntegralType a -> NumType b -> C.Exp -> C.Exp
codegenFromIntegral _ ty = ccast (NumScalarType ty)

codegenTruncate :: FloatingType a -> IntegralType b -> C.Exp -> C.Exp
codegenTruncate ta tb x
  = ccast (NumScalarType (IntegralNumType tb))
  $ ccall (FloatingNumType ta `postfix` "trunc") [x]

codegenRound :: FloatingType a -> IntegralType b -> C.Exp -> C.Exp
codegenRound ta tb x
  = ccast (NumScalarType (IntegralNumType tb))
  $ ccall (FloatingNumType ta `postfix` "round") [x]

codegenFloor :: FloatingType a -> IntegralType b -> C.Exp -> C.Exp
codegenFloor ta tb x
  = ccast (NumScalarType (IntegralNumType tb))
  $ ccall (FloatingNumType ta `postfix` "floor") [x]

codegenCeiling :: FloatingType a -> IntegralType b -> C.Exp -> C.Exp
codegenCeiling ta tb x
  = ccast (NumScalarType (IntegralNumType tb))
  $ ccall (FloatingNumType ta `postfix` "ceil") [x]


-- Auxiliary Functions
-- -------------------

ccast :: ScalarType a -> C.Exp -> C.Exp
ccast ty x = [cexp|($ty:(codegenScalarType ty)) $exp:x|]

postfix :: NumType a -> String -> String
postfix (FloatingNumType (TypeFloat  _)) = (++ "f")
postfix (FloatingNumType (TypeCFloat _)) = (++ "f")
postfix _                                = id
<|MERGE_RESOLUTION|>--- conflicted
+++ resolved
@@ -138,6 +138,9 @@
   Generate _ f ->
     mkGenerate (accDim acc) (codegenFun f)
 
+  Transform _ p f a ->
+    mkTransform (accDim acc) (accDim a) (codegenFun p) (codegenFun f)
+
   Replicate sl _ a ->
     mkReplicate dimSl dimOut (extend sl) (undefined :: a)
     where
@@ -159,71 +162,8 @@
       dimSl  = accDim acc
       dimIn0 = accDim a
       --
-<<<<<<< HEAD
       restrict :: SliceIndex slix sl co dim -> CUExp slix
       restrict = CUExp [] . reverse . restrict' (0,0)
-=======
-      Generate _ f      -> mkGenerate (accDim acc) (codegenFun f)
-      Transform _ p f a -> mkTransform (accDim acc) (accDim a) (codegenFun p) (codegenFun f)
-
-      Replicate sl _ a  -> mkReplicate dimSl dimOut (extend sl) (undefined :: a)
-        where
-          dimSl  = accDim a
-          dimOut = accDim acc
-          --
-          extend :: SliceIndex slix sl co dim -> CUExp dim
-          extend = CUExp [] . reverse . extend' 0
-
-          extend' :: Int -> SliceIndex slix sl co dim -> [C.Exp]
-          extend' _ (SliceNil)            = []
-          extend' n (SliceAll   sliceIdx) = mkPrj dimOut "dim" n : extend' (n+1) sliceIdx
-          extend' n (SliceFixed sliceIdx) =                        extend' (n+1) sliceIdx
-
-      Index sl a slix   -> mkSlice dimSl dimCo dimIn0 (restrict sl) (undefined :: a)
-        where
-          dimCo  = length (expType slix)
-          dimSl  = accDim acc
-          dimIn0 = accDim a
-          --
-          restrict :: SliceIndex slix sl co dim -> CUExp slix
-          restrict = CUExp [] . reverse . restrict' (0,0)
-
-          restrict' :: (Int,Int) -> SliceIndex slix sl co dim -> [C.Exp]
-          restrict' _     (SliceNil)            = []
-          restrict' (m,n) (SliceAll   sliceIdx) = mkPrj dimSl "sl" n : restrict' (m,n+1) sliceIdx
-          restrict' (m,n) (SliceFixed sliceIdx) = mkPrj dimCo "co" m : restrict' (m+1,n) sliceIdx
-
-      Map f _           -> mkMap (codegenFun f)
-      ZipWith f _ _     -> mkZipWith (accDim acc) (codegenFun f)
-
-      Fold f e _        ->
-        if accDim acc == 0
-           then mkFoldAll dev (codegenFun f) (Just (codegenExp e))
-           else mkFold    dev (codegenFun f) (Just (codegenExp e))
-
-      Fold1 f _         ->
-        if accDim acc == 0
-           then mkFoldAll dev (codegenFun f) Nothing
-           else mkFold    dev (codegenFun f) Nothing
-
-      FoldSeg f e _ s   -> mkFoldSeg dev (accDim acc) (segmentsType s) (codegenFun f) (Just (codegenExp e))
-      Fold1Seg f _ s    -> mkFoldSeg dev (accDim acc) (segmentsType s) (codegenFun f) Nothing
-
-      Scanl f e _       -> mkScanl dev (codegenFun f) (Just (codegenExp e))
-      Scanl' f e _      -> mkScanl dev (codegenFun f) (Just (codegenExp e))
-      Scanl1 f _        -> mkScanl dev (codegenFun f) Nothing
-
-      Scanr f e _       -> mkScanr dev (codegenFun f) (Just (codegenExp e))
-      Scanr' f e _      -> mkScanr dev (codegenFun f) (Just (codegenExp e))
-      Scanr1 f _        -> mkScanr dev (codegenFun f) Nothing
-
-      Permute f _ ix a  -> mkPermute dev (accDim acc) (accDim a) (codegenFun f) (codegenFun ix)
-      Backpermute _ f a -> mkBackpermute (accDim acc) (accDim a) (codegenFun f) (undefined :: a)
-
-      Stencil  f b0 a0  -> mkStencil  (accDim acc) (codegenFun f) (codegenBoundary a0 b0) (undefined :: a)
-      Stencil2 f b1 a1 b0 a0
-                        -> mkStencil2 (accDim acc) (codegenFun f) (codegenBoundary a1 b1) (codegenBoundary a0 b0) (undefined :: a)
->>>>>>> 8fc1a1a1
 
       restrict' :: (Int,Int) -> SliceIndex slix sl co dim -> [C.Exp]
       restrict' _     (SliceNil)            = []
