--- conflicted
+++ resolved
@@ -13,7 +13,8 @@
 
 module Data.Array.Accelerate.CUDA.Analysis.Launch (
 
-  launchConfig, determineOccupancy
+  launchConfig, determineOccupancy,
+  launchConfigSimple, determineOccupancySimple
 
 ) where
 
@@ -54,6 +55,19 @@
   in
   (cta, \n -> maxGrid `min` gridSize dev acc n cta, smem)
 
+launchConfigSimple
+    :: CUDA.DeviceProperties    -- the device being executed on
+    -> CUDA.Occupancy           -- kernel occupancy information
+    -> ( Int                    -- block size
+       , Int -> Int             -- number of blocks for input problem size (grid)
+       , Int )                  -- shared memory (bytes)
+launchConfigSimple dev occ =
+  let cta       = CUDA.activeThreads occ `div` CUDA.activeThreadBlocks occ
+      maxGrid   = CUDA.multiProcessorCount dev * CUDA.activeThreadBlocks occ
+      smem      = 0
+  in
+  (cta, \n -> maxGrid `min` gridSizeSimple dev n cta, smem)
+
 
 -- |
 -- Determine maximal occupancy statistics for the given kernel / device
@@ -72,6 +86,18 @@
   return . snd  $  blockSize dev acc maxBlock registers (\threads -> static_smem + dynamic_smem threads)
   where
     dynamic_smem = sharedMem dev acc
+
+determineOccupancySimple
+    :: CUDA.DeviceProperties
+    -> CUDA.Fun                 -- corresponding __global__ entry function
+    -> Int                      -- maximum number of threads per block
+    -> IO CUDA.Occupancy
+determineOccupancySimple dev fn maxBlock = do
+  registers     <- CUDA.requires fn CUDA.NumRegs
+  static_smem   <- CUDA.requires fn CUDA.SharedSizeBytes        -- static memory only
+  return . snd  $  blockSizeSimple dev maxBlock registers (\threads -> static_smem + dynamic_smem threads)
+  where
+    dynamic_smem _ = 0
 
 
 -- |
@@ -101,6 +127,16 @@
       Scanr1 _ _        -> CUDA.incWarp
       _                 -> CUDA.decWarp
 
+blockSizeSimple
+    :: CUDA.DeviceProperties
+    -> Int                      -- maximum number of threads per block
+    -> Int                      -- number of registers used
+    -> (Int -> Int)             -- shared memory as a function of thread block size (bytes)
+    -> (Int, CUDA.Occupancy)
+blockSizeSimple dev lim regs smem =
+  CUDA.optimalBlockSizeBy dev (filter (<= lim) . strategy) (const regs) smem
+  where
+    strategy = CUDA.decWarp
 
 -- |
 -- Determine the number of blocks of the given size necessary to process the
@@ -122,11 +158,20 @@
 gridSize _ acc@(Fold1 _ _)       size cta = if preAccDim delayedDim acc == 0 then split acc size cta else max 1 size
 gridSize _ acc                   size cta = split acc size cta
 
+gridSizeSimple :: CUDA.DeviceProperties -> Int -> Int -> Int
+gridSizeSimple _ size cta = splitSimple size cta
+
 split :: acc aenv a -> Int -> Int -> Int
 split acc size cta = (size `between` eltsPerThread acc) `between` cta
   where
     between arr n   = 1 `max` ((n + arr - 1) `div` n)
     eltsPerThread _ = 1
+
+splitSimple :: Int -> Int -> Int
+splitSimple size cta = (size `between` eltsPerThread) `between` cta
+  where
+    between arr n   = 1 `max` ((n + arr - 1) `div` n)
+    eltsPerThread   = 1
 
 
 -- |
@@ -136,21 +181,6 @@
 --
 sharedMem :: CUDA.DeviceProperties -> PreOpenAcc DelayedOpenAcc aenv a -> Int -> Int
 -- non-computation forms
-<<<<<<< HEAD
-sharedMem _ Alet{}     _ = INTERNAL_ERROR(error) "sharedMem" "Let"
-sharedMem _ Avar{}     _ = INTERNAL_ERROR(error) "sharedMem" "Avar"
-sharedMem _ Apply{}    _ = INTERNAL_ERROR(error) "sharedMem" "Apply"
-sharedMem _ Acond{}    _ = INTERNAL_ERROR(error) "sharedMem" "Acond"
-sharedMem _ Awhile{}   _ = INTERNAL_ERROR(error) "sharedMem" "Awhile"
-sharedMem _ Atuple{}   _ = INTERNAL_ERROR(error) "sharedMem" "Atuple"
-sharedMem _ Aprj{}     _ = INTERNAL_ERROR(error) "sharedMem" "Aprj"
-sharedMem _ Use{}      _ = INTERNAL_ERROR(error) "sharedMem" "Use"
-sharedMem _ Unit{}     _ = INTERNAL_ERROR(error) "sharedMem" "Unit"
-sharedMem _ Reshape{}  _ = INTERNAL_ERROR(error) "sharedMem" "Reshape"
-sharedMem _ Aforeign{} _ = INTERNAL_ERROR(error) "sharedMem" "Aforeign"
-sharedMem _ MapStream{}  _ = INTERNAL_ERROR(error) "sharedMem" "MapStream"
-sharedMem _ FoldStream{} _ = INTERNAL_ERROR(error) "sharedMem" "FoldStream"
-=======
 sharedMem _ Alet{}     _ = $internalError "sharedMem" "Let"
 sharedMem _ Avar{}     _ = $internalError "sharedMem" "Avar"
 sharedMem _ Apply{}    _ = $internalError "sharedMem" "Apply"
@@ -162,7 +192,6 @@
 sharedMem _ Unit{}     _ = $internalError "sharedMem" "Unit"
 sharedMem _ Reshape{}  _ = $internalError "sharedMem" "Reshape"
 sharedMem _ Aforeign{} _ = $internalError "sharedMem" "Aforeign"
->>>>>>> fa9731c1
 
 -- skeleton nodes
 sharedMem _ Generate{}          _        = 0
@@ -187,5 +216,4 @@
   (blockDim `div` CUDA.warpSize p) * 8 + blockDim * sizeOf (delayedExpType x)  -- TLM: why 8? I can't remember...
 sharedMem p (Fold1Seg _ a _) blockDim =
   (blockDim `div` CUDA.warpSize p) * 8 + blockDim * sizeOf (delayedAccType a)
-sharedMem _ (ToStream _)        _        = 0
-sharedMem _ (FromStream _)      _        = 0+sharedMem _ (Loop _)           _         = 0