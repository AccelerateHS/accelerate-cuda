--- conflicted
+++ resolved
@@ -356,11 +356,7 @@
           -- Phase 2: Re-scan the input using the carry-in value from each
           --          interval sum calculated in phase 1.
           --
-<<<<<<< HEAD
-          execute kernel gamma aenv numElements (Z :. numElements, d_body, blk, d_sum) stream
-=======
-          execute kernel gamma aenv numElements (numElements, d_body, blk, d_sum)
->>>>>>> f6259d6b
+          execute kernel gamma aenv numElements (numElements, d_body, blk, d_sum) stream
 
       | otherwise
       = INTERNAL_ERROR(error) "scanOp" "missing multi-block kernel module(s)"
@@ -406,23 +402,13 @@
           if computeCapability dev < Compute 2 0
              then marshalAccTex (namesOfArray "Stencil1" (undefined :: a)) op arr1 >>
                   marshalAccTex (namesOfArray "Stencil2" (undefined :: b)) op arr2 >>
-                  execute op gamma aenv (size sh) (out, sh1,  sh2)
-             else execute op gamma aenv (size sh) (out, arr1, arr2)
+                  execute op gamma aenv (size sh) (out, sh1,  sh2) stream
+             else execute op gamma aenv (size sh) (out, arr1, arr2) stream
           --
           return out
 
-<<<<<<< HEAD
-      if computeCapability dev < Compute 2 0
-         then marshalAccTex (namesOfArray "Stencil1" (undefined :: a)) kernel arr1 >>
-              marshalAccTex (namesOfArray "Stencil2" (undefined :: b)) kernel arr2 >>
-              execute kernel gamma aenv (size sh) (out, sh1,  sh2) stream
-         else execute kernel gamma aenv (size sh) (out, arr1, arr2) stream
-      --
-      return out
-=======
       | otherwise
       = INTERNAL_ERROR(error) "stencil2Op" "missing stencil specialisation kernel"
->>>>>>> f6259d6b
 
 
 -- Scalar expression evaluation
