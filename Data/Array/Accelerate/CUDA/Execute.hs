{-# LANGUAGE BangPatterns               #-}
{-# LANGUAGE CPP                        #-}
{-# LANGUAGE FlexibleContexts           #-}
{-# LANGUAGE FlexibleInstances          #-}
{-# LANGUAGE GADTs                      #-}
{-# LANGUAGE IncoherentInstances        #-}
{-# LANGUAGE MultiParamTypeClasses      #-}
{-# LANGUAGE NoForeignFunctionInterface #-}
{-# LANGUAGE PatternGuards              #-}
{-# LANGUAGE ScopedTypeVariables        #-}
{-# LANGUAGE TemplateHaskell            #-}
{-# LANGUAGE TupleSections              #-}
{-# LANGUAGE TypeOperators              #-}
{-# LANGUAGE TypeSynonymInstances       #-}
{-# LANGUAGE UndecidableInstances       #-}
-- |
-- Module      : Data.Array.Accelerate.CUDA.Execute
-- Copyright   : [2008..2014] Manuel M T Chakravarty, Gabriele Keller
--               [2009..2014] Trevor L. McDonell
-- License     : BSD3
--
-- Maintainer  : Trevor L. McDonell <tmcdonell@cse.unsw.edu.au>
-- Stability   : experimental
-- Portability : non-portable (GHC extensions)
--

module Data.Array.Accelerate.CUDA.Execute (

  -- * Execute a computation under a CUDA environment
  executeAcc, executeAfun1,

  -- * Executing a sequence computation and streaming its output.
  StreamSeq(..), streamSeq,

) where

-- friends
import Data.Array.Accelerate.CUDA.AST
import Data.Array.Accelerate.CUDA.State
import Data.Array.Accelerate.CUDA.Array.Data
import Data.Array.Accelerate.CUDA.Array.Slice
import Data.Array.Accelerate.CUDA.Array.Sugar
import Data.Array.Accelerate.CUDA.Foreign.Import                ( canExecuteAcc )
import Data.Array.Accelerate.CUDA.CodeGen.Base                  ( Name, namesOfArray, groupOfInt )
import Data.Array.Accelerate.CUDA.Execute.Event                 ( Event )
import Data.Array.Accelerate.CUDA.Execute.Stream                ( Stream )
import qualified Data.Array.Accelerate.CUDA.Array.Prim          as Prim
import qualified Data.Array.Accelerate.CUDA.Debug               as D
import qualified Data.Array.Accelerate.CUDA.Execute.Event       as Event
import qualified Data.Array.Accelerate.CUDA.Execute.Stream      as Stream

import Data.Array.Accelerate.Error
import Data.Array.Accelerate.Interpreter                        ( evalPrim, evalPrimConst, evalPrj )
import Data.Array.Accelerate.Array.Data                         ( ArrayElt, ArrayData )
import Data.Array.Accelerate.Array.Lifted
import Data.Array.Accelerate.Array.Representation               ( SliceIndex(..) )
import Data.Array.Accelerate.Analysis.Shape
import Data.Array.Accelerate.FullList                           ( FullList(..), List(..) )
import Data.Array.Accelerate.Lifetime                           ( withLifetime )
import Data.Array.Accelerate.Trafo                              ( Extend(..), DelayedOpenAcc )
import qualified Data.Array.Accelerate.Array.Representation     as R


-- standard library
import Control.Applicative                                      hiding ( Const )
import Control.Monad                                            ( join, when, liftM )
import Control.Monad.Reader                                     ( asks )
import Control.Monad.State                                      ( gets )
import Control.Monad.Trans                                      ( MonadIO, liftIO )
import Control.Monad.Trans.Cont                                 ( ContT(..) )
import System.IO.Unsafe                                         ( unsafeInterleaveIO, unsafePerformIO )
import Data.Int
import Data.Monoid                                              ( mempty )
import Data.Word
import Prelude                                                  hiding ( exp, sum, iterate )

import Foreign.CUDA.Analysis.Device                             ( computeCapability, Compute(..) )
import qualified Foreign.CUDA.Driver                            as CUDA
import qualified Data.HashMap.Strict                            as Map


-- Asynchronous kernel execution
-- -----------------------------

-- Arrays with an associated CUDA Event that will be signalled once the
-- computation has completed.
--
data Async a = Async {-# UNPACK #-} !Event !a

-- Valuation for an environment of asynchronous array computations
--
data Aval env where
  Aempty :: Aval ()
  Apush  :: Aval env -> Async t -> Aval (env, t)
  ApushNoSync  :: Aval env -> t -> Aval (env, t)

-- A suspended sequence computation.
newtype StreamSeq a = StreamSeq (CIO (Maybe ([a], StreamSeq a)))

-- Projection of a value from a valuation using a de Bruijn index.
--
aprj :: Idx env t -> Aval env -> Either t (Async t)
aprj ZeroIdx       (Apush _         x) = Right x
aprj ZeroIdx       (ApushNoSync _   x) = Left  x
aprj (SuccIdx idx) (Apush val _)       = aprj idx val
aprj (SuccIdx idx) (ApushNoSync val _) = aprj idx val
aprj _             _             = $internalError "aprj" "inconsistent valuation"


-- All work submitted to the given stream will occur after the asynchronous
-- event for the given array has been fulfilled. Synchronisation is performed
-- efficiently on the device. This function returns immediately.
--
after :: MonadIO m => Stream -> Either a (Async a) -> m a
after stream (Right (Async event arr)) = liftIO $ Event.after event stream >> return arr
after _      (Left a)                  = return a


-- Block the calling thread until the event for the given array computation
-- is recorded.
--
wait :: MonadIO m => Async a -> m a
wait (Async e x) = liftIO $ Event.block e >> return x


-- Execute the given computation in a unique execution stream.
--
streaming :: (Stream -> CIO a) -> (Async a -> CIO b) -> CIO b
streaming first second = do
  context   <- asks activeContext
  reservoir <- gets streamReservoir
  table     <- gets eventTable
  Stream.streaming context reservoir table first (\e a -> second (Async e a))


-- Array expression evaluation
-- ---------------------------

-- Computations are evaluated by traversing the AST bottom-up, and for each node
-- distinguishing between three cases:
--
-- 1. If it is a Use node, return a reference to the device memory holding the
--    array data
--
-- 2. If it is a non-skeleton node, such as a let-binding or shape conversion,
--    this is executed directly by updating the environment or similar
--
-- 3. If it is a skeleton node, the associated binary object is retrieved,
--    memory allocated for the result, and the kernel(s) that implement the
--    skeleton are invoked
--

executeAcc :: Arrays a => ExecAcc a -> CIO a
executeAcc !acc = streaming (executeOpenAcc True acc Aempty) wait

executeAfun1 :: (Arrays a, Arrays b) => ExecAfun (a -> b) -> a -> CIO b
executeAfun1 !afun !arrs = do
  streaming (useArrays (arrays arrs) (fromArr arrs))
            (\(Async event ()) -> executeOpenAfun1 afun Aempty (Async event arrs))
  where
    useArrays :: ArraysR arrs -> arrs -> Stream -> CIO ()
    useArrays ArraysRunit         ()       _  = return ()
    useArrays (ArraysRpair r1 r0) (a1, a0) st = useArrays r1 a1 st >> useArrays r0 a0 st
    useArrays ArraysRarray        arr      st = useArrayAsync arr (Just st)


executeOpenAfun1 :: PreOpenAfun ExecOpenAcc aenv (a -> b) -> Aval aenv -> Async a -> CIO b
executeOpenAfun1 (Alam (Abody f)) aenv x = streaming (executeOpenAcc True f (aenv `Apush` x)) wait
executeOpenAfun1 _                _    _ = error "the sword comes out after you swallow it, right?"

-- Evaluate an open array computation
--
executeOpenAcc
    :: forall aenv arrs.
       Bool -- Spawn new CUDA streams on let-bindings?
    -> ExecOpenAcc aenv arrs
    -> Aval aenv
    -> Stream
    -> CIO arrs
executeOpenAcc _ EmbedAcc{} _ _
  = $internalError "execute" "unexpected delayed array"
executeOpenAcc _ (ExecSeq !dsequ !sequ) !aenv !stream
  = do (pd, s) <- initialiseSeq defaultSeqConfig dsequ sequ aenv stream
       streaming (executeSequence s pd) wait
executeOpenAcc cudaStreams (ExecAcc (FL () kernel more) !gamma !pacc) !aenv !stream
  = case pacc of

      -- Array introduction
      Use arr                   -> return (toArr arr)
      Unit x                    -> newArray Z . const =<< travE x

      -- Environment manipulation
      Avar ix                   -> after stream (aprj ix aenv)
      Alet bnd body             ->
        if cudaStreams
           then streaming (executeOpenAcc cudaStreams bnd aenv) (\x -> executeOpenAcc cudaStreams body (aenv `Apush`       x) stream)
           else executeOpenAcc cudaStreams bnd aenv stream >>=  (\x -> executeOpenAcc cudaStreams body (aenv `ApushNoSync` x) stream)
      Apply f a                 -> streaming (executeOpenAcc cudaStreams a aenv)   (executeOpenAfun1 f aenv)
      Atuple tup                -> toAtuple <$> travT tup
      Aprj ix tup               -> evalPrj ix . fromAtuple <$> travA tup
      Acond p t e               -> travE p >>= \x -> if x then travA t else travA e
      Awhile p f a              -> awhile p f =<< travA a

      -- Foreign
      Aforeign ff afun a        -> aforeign ff afun =<< travA a

      -- Producers
      Map _ a                   -> executeOp =<< extent a
      Generate sh _             -> executeOp =<< travE sh
      Transform sh _ _ _        -> executeOp =<< travE sh
      Backpermute sh _ _        -> executeOp =<< travE sh
      Reshape sh a              -> reshapeOp <$> travE sh <*> travA a

      -- Consumers
      Fold _ _ a                -> foldOp  =<< extent a
      Fold1 _ a                 -> fold1Op =<< extent a
      FoldSeg _ _ a s           -> join $ foldSegOp <$> extent a <*> extent s
      Fold1Seg _ a s            -> join $ foldSegOp <$> extent a <*> extent s
      Scanl1 _ a                -> scan1Op =<< extent a
      Scanr1 _ a                -> scan1Op =<< extent a
      Scanl' _ _ a              -> scan'Op =<< extent a
      Scanr' _ _ a              -> scan'Op =<< extent a
      Scanl _ _ a               -> scanOp True  =<< extent a
      Scanr _ _ a               -> scanOp False =<< extent a
      Permute _ d _ a           -> join $ permuteOp <$> extent a <*> travA d
      Stencil _ _ a             -> stencilOp =<< travA a
      Stencil2 _ _ a1 _ a2      -> join $ stencil2Op <$> travA a1 <*> travA a2

      -- AST nodes that should be inaccessible at this point
      Replicate{}               -> fusionError
      Slice{}                   -> fusionError
      ZipWith{}                 -> fusionError
      Collect{}                 -> streamingError

  where
    fusionError    = $internalError "executeOpenAcc" "unexpected fusible matter"
    streamingError = $internalError "executeOpenAcc" "unexpected sequence computation"

    -- term traversals
    travA :: ExecOpenAcc aenv a -> CIO a
    travA !acc = executeOpenAcc cudaStreams acc aenv stream

    travE :: ExecExp aenv t -> CIO t
    travE !exp = executeExp exp aenv stream

    travT :: Atuple (ExecOpenAcc aenv) t -> CIO t
    travT NilAtup          = return ()
    travT (SnocAtup !t !a) = (,) <$> travT t <*> travA a

    awhile :: PreOpenAfun ExecOpenAcc aenv (a -> Scalar Bool) -> PreOpenAfun ExecOpenAcc aenv (a -> a) -> a -> CIO a
    awhile p f a = do
      tbl <- gets eventTable
      ctx <- asks activeContext
      nop <- liftIO $ Event.create ctx tbl      -- record event never call, so this is a functional no-op
      r   <- executeOpenAfun1 p aenv (Async nop a)
      ok  <- indexArray r 0                     -- TLM TODO: memory manager should remember what is already on the host
      if ok then awhile p f =<< executeOpenAfun1 f aenv (Async nop a)
            else return a

    aforeign :: (Arrays as, Arrays bs, Foreign f) => f as bs -> PreAfun ExecOpenAcc (as -> bs) -> as -> CIO bs
    aforeign ff pureFun a =
      case canExecuteAcc ff of
        Just cudaFun -> cudaFun stream a
        Nothing      -> executeAfun1 pureFun a

    -- get the extent of an embedded array
    extent :: Shape sh => ExecOpenAcc aenv (Array sh e) -> CIO sh
    extent ExecAcc{}     = $internalError "executeOpenAcc" "expected delayed array"
    extent ExecSeq{}     = $internalError "executeOpenAcc" "expected delayed array"
    extent (EmbedAcc sh) = travE sh

    -- Skeleton implementation
    -- -----------------------

    -- Execute a skeleton that has no special requirements: thread decomposition
    -- is based on the given shape.
    --
    executeOp :: (Shape sh, Elt e) => sh -> CIO (Array sh e)
    executeOp !sh = do
      out       <- allocateArray sh
      execute kernel gamma aenv (size sh) out stream
      return out

    -- Executing fold operations depend on whether we are recursively collapsing
    -- to a single value using multiple thread blocks, or a multidimensional
    -- single-pass reduction where there is one block per inner dimension.
    --
    fold1Op :: (Shape sh, Elt e) => (sh :. Int) -> CIO (Array sh e)
    fold1Op !sh@(_ :. sz)
      = $boundsCheck "fold1" "empty array" (sz > 0)
      $ foldCore sh

    foldOp :: (Shape sh, Elt e) => (sh :. Int) -> CIO (Array sh e)
    foldOp !(!sh :. sz)
      = foldCore ((listToShape . map (max 1) . shapeToList $ sh) :. sz)

    foldCore :: (Shape sh, Elt e) => (sh :. Int) -> CIO (Array sh e)
    foldCore !(!sh :. sz)
      | dim sh > 0              = executeOp sh
      | otherwise
      = let !numElements        = size sh * sz
            (_,!numBlocks,_)    = configure kernel numElements
        in do
          out   <- allocateArray (sh :. numBlocks)
          execute kernel gamma aenv numElements out stream
          foldRec out

    -- Recursive step(s) of a multi-block reduction
    --
    foldRec :: (Shape sh, Elt e) => Array (sh:.Int) e -> CIO (Array sh e)
    foldRec arr@(Array _ !adata)
      | Cons _ rec _ <- more
      = let sh :. sz            = shape arr
            !numElements        = size sh * sz
            (_,!numBlocks,_)    = configure rec numElements
        in if sz <= 1
              then return $ Array (fromElt sh) adata
              else do
                out     <- allocateArray (sh :. numBlocks)
                execute rec gamma aenv numElements (out, arr) stream
                foldRec out

      | otherwise
      = $internalError "foldRec" "missing phase-2 kernel module"

    -- Segmented reduction. Subtract one from the size of the segments vector as
    -- this is the result of an exclusive scan to calculate segment offsets.
    --
    foldSegOp :: (Shape sh, Elt e) => (sh :. Int) -> (Z :. Int) -> CIO (Array (sh :. Int) e)
    foldSegOp (!sh :. _) !(Z :. sz) = executeOp (sh :. sz - 1)

    -- Scans, all variations on a theme.
    --
    scanOp :: Elt e => Bool -> (Z :. Int) -> CIO (Vector e)
    scanOp !left !(Z :. numElements) = do
      arr@(Array _ adata)       <- allocateArray (Z :. numElements + 1)
      withDevicePtrs adata (Just stream) $ \out -> do
        let (!body, !sum)
              | left      = (out, advancePtrsOfArrayData adata numElements out)
              | otherwise = (advancePtrsOfArrayData adata 1 out, out)
        --
        scanCore numElements arr body sum
        return arr

    scan1Op :: forall e. Elt e => (Z :. Int) -> CIO (Vector e)
    scan1Op !(Z :. numElements) = do
      arr@(Array _ adata)       <- allocateArray (Z :. numElements + 1) :: CIO (Vector e)
      withDevicePtrs adata (Just stream) $ \body -> do
        let sum {- to fix type -} =  advancePtrsOfArrayData adata numElements body
        --
        scanCore numElements arr body sum
        return (Array ((),numElements) adata)

    scan'Op :: forall e. Elt e => (Z :. Int) -> CIO (Vector e, Scalar e)
    scan'Op !(Z :. numElements) = do
      vec@(Array _ ad_vec)      <- allocateArray (Z :. numElements) :: CIO (Vector e)
      sum@(Array _ ad_sum)      <- allocateArray Z                  :: CIO (Scalar e)
      withDevicePtrs ad_vec (Just stream) $ \d_vec ->
        withDevicePtrs ad_sum (Just stream) $ \d_sum -> do
          --
          scanCore numElements vec d_vec d_sum
          return (vec, sum)

    scanCore
        :: forall e. Elt e
        => Int
        -> Vector e                     -- to fix Elt vs. EltRepr
        -> Prim.DevicePtrs (EltRepr e)
        -> Prim.DevicePtrs (EltRepr e)
        -> CIO ()
    scanCore !numElements (Array _ !adata) !body !sum
      | Cons _ !upsweep1 (Cons _ !upsweep2 _) <- more
      = let (_,!numIntervals,_) = configure kernel numElements
            !d_body             = marshalDevicePtrs adata body
            !d_sum              = marshalDevicePtrs adata sum
        in do
          blk   <- allocateArray (Z :. numIntervals) :: CIO (Vector e)

          -- Phase 1: Split the array over multiple thread blocks and calculate
          --          the final scan result from each interval.
          --
          when (numIntervals > 1) $ do
            execute upsweep1 gamma aenv numElements blk stream
            execute upsweep2 gamma aenv numIntervals (blk, blk, d_sum) stream

          -- Phase 2: Re-scan the input using the carry-in value from each
          --          interval sum calculated in phase 1.
          --
          execute kernel gamma aenv numElements (numElements, d_body, blk, d_sum) stream

      | otherwise
      = $internalError "scanOp" "missing multi-block kernel module(s)"

    -- Forward permutation
    --
    permuteOp :: forall sh sh' e. (Shape sh, Shape sh', Elt e) => sh -> Array sh' e -> CIO (Array sh' e)
    permuteOp !sh !dfs = do
      let sh'   = shape dfs
          n'    = size sh'

      out               <- allocateArray sh'
      Array _ locks     <- allocateArray sh'            :: CIO (Array sh' Int32)
      withDevicePtrs locks (Just stream) $ \d_locks -> do

        liftIO $ CUDA.memsetAsync d_locks n' 0 (Just stream)      -- TLM: overlap these two operations?
        copyArrayAsync dfs out (Just stream)
        execute kernel gamma aenv (size sh) (out, d_locks) stream
        return out

    -- Stencil operations. NOTE: the arguments to 'namesOfArray' must be the
    -- same as those given in the function 'mkStencil[2]'.
    --
    stencilOp :: forall sh a b. (Shape sh, Elt a, Elt b) => Array sh a -> CIO (Array sh b)
    stencilOp !arr = do
      let sh    =  shape arr
      out       <- allocateArray sh
      dev       <- asks deviceProperties

      if computeCapability dev < Compute 2 0
         then marshalAccTex (namesOfArray "Stencil" (undefined :: a)) kernel arr (Just stream) $
                execute kernel gamma aenv (size sh) (out, sh) stream
         else execute kernel gamma aenv (size sh) (out, arr) stream
      execute kernel gamma aenv (size sh) (out, arr) stream
      --
      return out

    stencil2Op :: forall sh a b c. (Shape sh, Elt a, Elt b, Elt c)
               => Array sh a -> Array sh b -> CIO (Array sh c)
    stencil2Op !arr1 !arr2
      | Cons _ spec _ <- more
      = let sh1         =  shape arr1
            sh2         =  shape arr2
            (sh, op)
              | fromElt sh1 == fromElt sh2      = (sh1,                 spec)
              | otherwise                       = (sh1 `intersect` sh2, kernel)
        in do
          out   <- allocateArray sh
          dev   <- asks deviceProperties

          if computeCapability dev < Compute 2 0
             then marshalAccTex (namesOfArray "Stencil1" (undefined :: a)) op arr1 (Just stream) $
                  marshalAccTex (namesOfArray "Stencil2" (undefined :: b)) op arr2 (Just stream) $
                  execute op gamma aenv (size sh) (out, sh1,  sh2) stream
             else execute op gamma aenv (size sh) (out, arr1, arr2) stream
          execute op gamma aenv (size sh) (out, arr1, arr2) stream
          --
          return out

      | otherwise
      = $internalError "stencil2Op" "missing stencil specialisation kernel"


-- Change the shape of an array without altering its contents. This does not
-- execute any kernel programs.
--
<<<<<<< HEAD
reshapeOp :: Shape sh => sh -> Array sh' e -> Array sh e
reshapeOp sh (Array sh' adata)
  = $boundsCheck "reshape" "shape mismatch" (size sh == R.size sh')
    $ Array (fromElt sh) adata
=======
executeSequence
    :: forall aenv arrs. Arrays arrs
    => ExecOpenSeq aenv () arrs
    -> Aval aenv
    -> Stream
    -> CIO arrs
executeSequence topSequence aenv stream
  = initializeOpenSeq topSequence aenv stream >>= loop >>= returnOut
  where
    loop :: ExecOpenSeq aenv () arrs -> CIO (ExecOpenSeq aenv () arrs)
    loop = loop'
      where
        loop' :: ExecOpenSeq aenv () arrs -> CIO (ExecOpenSeq aenv () arrs)
        loop' s = do
           ms <- runMaybeT (stepOpenSeq aenv s stream)
           case ms of
             Nothing -> return s
             Just s' -> loop' s'

    returnOut :: forall lenv arrs' . ExecOpenSeq aenv lenv arrs' -> CIO arrs'
    returnOut !l =
      case l of
        ExecP _ l' -> returnOut l'
        ExecC c    -> readConsumer c
        ExecR _ ma -> case ma of
                         Just a -> return [a]
                         Nothing -> $internalError "executeSequence" "Expected already executed Sequence"
>>>>>>> 1ff609b4

-- Configuration for sequence evaluation.
--
data SeqConfig = SeqConfig
  { chunkSize :: !Int -- Allocation limit for a sequence in
                      -- words. Actual runtime allocation should be the
                      -- maximum of this size and the size of the
                      -- largest element in the sequence.
  }

-- Default sequence evaluation configuration for testing purposes.
--
-- Default sequence evaluation configuration for testing purposes.
--
defaultSeqConfig :: SeqConfig
defaultSeqConfig = SeqConfig { chunkSize = case unsafePerformIO (D.queryFlag D.chunk_size) of Nothing -> 128; Just n -> n }

<<<<<<< HEAD
-- An executable stream DAG for executing sequence expressions in a
-- streaming fashion.
--
data StreamDAG senv arrs where
  StreamProducer :: !(StreamProducer senv a) -> !(StreamDAG (senv, a) arrs) -> StreamDAG senv arrs
  StreamConsumer :: !(StreamConsumer senv a)                                -> StreamDAG senv a
  StreamReify    :: !(Val senv -> Int -> Stream -> CIO [a]) -> StreamDAG senv [a]

-- An executable producer.
--
data StreamProducer senv a where
  StreamStreamIn :: [a]
                 -> StreamProducer senv a
=======
initializeSeq
    :: Aval aenv
    -> ExecOpenSeq aenv () arrs'
    -> CIO (ExecOpenSeq aenv () arrs')
initializeSeq aenv s = streaming (initializeOpenSeq s aenv) wait

initializeOpenSeq
    :: forall lenv aenv arrs'.
       ExecOpenSeq aenv lenv arrs'
    -> Aval aenv
    -> Stream
    -> CIO (ExecOpenSeq aenv lenv arrs')
initializeOpenSeq l aenv stream =
  case l of
    ExecP p l' -> ExecP <$> initP p <*> initializeOpenSeq l' aenv stream
    ExecC c    -> ExecC <$> initC c
    ExecR ix a -> return (ExecR ix a)
>>>>>>> 1ff609b4

  StreamMap :: !(Val senv -> Stream -> CIO a)
            -> StreamProducer senv a

  StreamMapFin :: !(Int, Int)
               -> !(Val senv -> Int -> Stream -> CIO a)
               -> StreamProducer senv a

  -- Stream scan skeleton.
  StreamScan :: !(Val senv -> s -> Stream -> CIO (a, s)) -- Chunk scanner.
             -> !s                                       -- Accumulator (internal state).
             -> (Int -> s -> Int)
             -> StreamProducer senv a

-- An executable consumer.
--
<<<<<<< HEAD
data StreamConsumer senv a where

  -- Stream reduction skeleton.
  StreamFold :: !(Val senv -> s -> Stream -> CIO s) -- Chunk consumer function.
             -> !(s -> Stream -> CIO r)             -- Finalizer function.
             -> !s                                  -- Accumulator (internal state).
             -> (Int -> s -> Int)
             -> StreamConsumer senv r

  StreamStuple :: IsAtuple a
               => !(Atuple (StreamConsumer senv) (TupleRepr a))
               -> StreamConsumer senv a

data StreamPre aenv senv env envReg where
  StreamPre :: !(Atuple ExecAconst arrs)
            -> !(ExtReg aenv aenv arrs env' envReg')
            -> !(ExtReg env' envReg' senv env envReg)
            -> StreamPre aenv senv env envReg

type Chunk a = Regular a

-- Get all the elements of a chunk of arrays. O(1).
--
chunkElems :: Chunk (Array sh a) -> Vector a
chunkElems !c = elements' c

-- Convert a vector to a chunk of scalars.
--
vec2Chunk :: Elt e => Vector e -> Chunk (Scalar e)
vec2Chunk !v = vec2Regular v

-- Type conversion from ordinary sequence contexts to sequence
-- contexts of chunks.
data ChunkContext senv senv' where
  ChunkCtxEmpty :: ChunkContext () ()
  ChunkCtxCons  :: ChunkContext senv senv' -> ChunkContext (senv, a) (senv', Chunk a)

initialiseSeq :: SeqConfig
              -> PreOpenSeq DelayedOpenAcc aenv () arrs
              -> ExecOpenSeq               aenv () arrs
              -> Aval aenv
              -> Stream
              -> CIO (Int, StreamDAG () arrs)
initialiseSeq !conf !dseq !topSeq !aenv !stream =
  let !maxElemSize = seqPD dseq (avalToValPartial aenv)
      !pd = maxStepSize (chunkSize conf) maxElemSize
  in
  if isVect dseq && pd > 1
    then liftIO (D.traceIO D.verbose $ "chunking with parallel degree " ++ show pd ++ "..") >>
         (pd,) <$> initialiseSeqChunked aenv topSeq ChunkCtxEmpty pd stream
    else liftIO (D.traceIO D.verbose "no chunking..")
         >> (1,)  <$> initialiseSeqLoop aenv topSeq stream
=======
streamSeq :: ExecSeq [a] -> StreamSeq a
streamSeq (ExecS binds sequ) = StreamSeq $ do
  aenv <- executeExtend binds Aempty
  iseq <- initializeSeq aenv sequ
  let go s = do
        ms <- stepSeq aenv s
        case ms of
          Nothing -> return Nothing
          Just (s', a) -> return (Just (a, StreamSeq (go s')))
  go iseq


stepSeq
    :: forall a aenv.
       Aval aenv
    -> ExecOpenSeq aenv () [a]
    -> CIO (Maybe (ExecOpenSeq aenv () [a], a))
stepSeq aenv s = streaming step wait
  where
    step :: Stream -> CIO (Maybe (ExecOpenSeq aenv () [a], a))
    step stream = do
      ms <- runMaybeT (stepOpenSeq aenv s stream)
      return $ (,) <$> ms <*> (coll <$> ms)

    coll :: ExecOpenSeq aenv lenv [a] -> a
    coll (ExecP _ s') = coll s'
    coll (ExecC _)    = $internalError "stepSeq" "Unreachable"
    coll (ExecR _ ma) = case ma of
                          Nothing -> $internalError "stepSeq" "Trying to collect the value of an unexecuted sequence"
                          Just a  -> a

stepOpenSeq
    :: forall aenv arrs'.
       Aval aenv
    -> ExecOpenSeq aenv () arrs'
    -> Stream
    -> MaybeT CIO (ExecOpenSeq aenv () arrs')
stepOpenSeq aenv !l stream = go l Empty
>>>>>>> 1ff609b4
  where
    maxStepSize :: Int -> Maybe Int -> Int
    maxStepSize _             Nothing          = 1
    maxStepSize !maxChunkSize (Just !elemSize) =
      let (!a,!b) = maxChunkSize `quotRem` (elemSize `max` 1)
      in a + signum b

    -- Avoid synchronization and copying data from device to host
    -- by only considering the shapes of aenv for shape
    -- analysis. This means that the analysis is less total.
    avalToValPartial :: Aval aenv' -> ValPartial aenv'
    avalToValPartial !Aempty = ValBottom
    avalToValPartial (Apush       !aenv0 (Async _ !a)) = avalToValPartial aenv0 `PushTotalShapesOnly` a
    avalToValPartial (ApushNoSync !aenv0 !a)           = avalToValPartial aenv0 `PushTotalShapesOnly` a

    isJust !(Just _) = True
    isJust _         = False

    -- Is sequence amenable for vectorization?
    isVect :: PreOpenSeq acc aenv senv a -> Bool
    isVect !s =
      case s of
        Producer !p !s0 -> isVectP p && isVect s0
        Consumer !c    -> isVectC c
        Reify !f _     -> isJust f

    isVectP :: Producer acc aenv senv a -> Bool
    isVectP !p =
      case p of
        StreamIn _          -> True
        ToSeq !f _ _ _      -> isJust f
        MapSeq _ !f _       -> isJust f
        GeneralMapSeq _ _ !a -> isJust a
        ZipWithSeq _ !f _ _ -> isJust f
        ScanSeq _ _ _       -> True

    isVectC :: Consumer acc aenv senv a -> Bool
    isVectC !c =
      case c of
        FoldSeqFlatten _ _ _ _ -> True
        FoldSeqRegular _ _ _ -> True
        Stuple !stup ->
          let isVectT :: Atuple (Consumer acc aenv senv) t -> Bool
              isVectT !NilAtup         = True
              isVectT !(SnocAtup t c0) = isVectT t && isVectC c0
          in isVectT stup

initialiseSeqChunked :: forall aenv senv senv' arrs.
                        Aval aenv
                     -> ExecOpenSeq aenv senv arrs
                     -> ChunkContext senv senv'
                     -> Int
                     -> Stream
                     -> CIO (StreamDAG senv' arrs)
initialiseSeqChunked !aenv !s !cctx !pd !spineStream =
      case s of
        ExecP !p !s0 -> StreamProducer <$> initProducer p <*> initialiseSeqChunked aenv s0 (ChunkCtxCons cctx) pd spineStream
        ExecC !c     -> StreamConsumer <$> initConsumer c
        ExecR !f !x  -> return $ initReify f x
      where
        cvtIdx :: Idx senv a -> Idx senv' (Chunk a)
        cvtIdx !x = cvtIdx' cctx x
        
        initReify :: Maybe (ExecOpenAfun aenv (Regular a -> Scalar Int -> a))
                  -> Idx senv a
                  -> StreamDAG senv' [a]
        initReify (Just !f) !x = StreamReify $ \ !senv !k !stream ->
              let c = prj (cvtIdx x) senv
                  g !i =
                    do
                      !i' <- newArrayAsync Z (const i) stream
                      evalAF2 f c i' stream
              in mapM g [0..k-1]
        initReify _ _ = error "unreachable"

        initProducer :: ExecP aenv senv a
                     -> CIO (StreamProducer senv' (Chunk a))
        initProducer !p =
          case p of
            ExecStreamIn _as -> error "ExecStreamIn is not supported with chunking"
            ExecToSeq (Just !f) !slix _ !arg -> do
              !sh <- case arg of
                Right (!shExp, _, _ )    -> evalE shExp
                Left  (!arr, _, _, _, _) -> return $ shape arr
              let
                !sl = sliceShape slix sh
                !n = coShapeSize slix (fromElt sh)
              return $ StreamMapFin (0, n) $ \ !_senv !i !stream -> do
                let !k = (pd `min` ((n - i) `max` 0))
                !out <- case arg of
                  Right (_, !kernel, !gamma)          -> toSeqOp kernel gamma aenv          sl i k stream
                  Left (!arr, !kp3, !kp5, !kp7, !kp9) -> useLazyOp kp3 kp5 kp7 kp9 arr slix sl i k stream
                -- Convert result to chunk
                evalAF1 f out stream
            ExecToSeq !Nothing _ _ _ -> error "unreachable"
            ExecGeneralMapSeq !pre _ !a' -> return $ initGeneralMapSeq pre a'
            ExecMap _ !f' !x         -> return $ initMapSeq f' x
            ExecZipWith _ !f' !x !y  -> return $ initZipWithSeq f' x y
            ExecScanSeq !e _ !f !x   -> StreamScan scanner <$> (newArray Z . const =<< evalE e) <*> pure (\ n _ -> n)
              where
                scanner !senv !a !stream = do
                  let !c = prj (cvtIdx x) senv
                  (!v, !accum) <- evalAF2 f a (chunkElems c) stream
                  return (vec2Chunk v, accum)

        initGeneralMapSeq :: ExecSeqPrelude aenv senv env envReg
                          -> Maybe (ExecOpenAcc envReg (Regular a))
                          -> StreamProducer senv' (Chunk a)
        initGeneralMapSeq pre (Just a) =
          let scanner senv p stream = do
                aenv' <- bringIntoScopeReg p senv aenv stream
                a <- executeOpenAcc False a aenv' stream
                return (a, advancePre pd p)
          in StreamScan scanner (initPre pre) preSize

        bringIntoScopeReg :: StreamPre aenv senv env envReg -> Val senv' -> Aval aenv -> Stream -> CIO (Aval envReg)
        bringIntoScopeReg (StreamPre arrs0 ex ex') senv aenv stream 
          | Hmm ctx <- hmm arrs0
          = do
          cval <- eval ctx arrs0 stream
          return $ ext cctx ex' (ext ctx ex aenv cval) senv
          where
          ext :: ChunkContext b b' -> ExtReg a a' b c c' -> Aval a' -> Val b' -> Aval c'
          ext _ ExtEmpty a _ = a
          ext ctx (ExtPush e x) a b = ext ctx e a b `ApushNoSync` prj (cvtIdx' ctx x) b

          eval :: ChunkContext a a' -> Atuple ExecAconst a -> Stream -> CIO (Val a')
          eval ChunkCtxEmpty NilAtup _ = return Empty
          eval (ChunkCtxCons ctx) (SnocAtup arrs a) _ = Push <$> eval ctx arrs stream <*> eval1 a stream

          eval1 :: ExecAconst a -> Stream -> CIO (Regular a)
          eval1 a stream = 
            case a of
              ExecSliceArr (Alam (Abody reg)) slix prox p1 p2 p3 p4 arr i -> 
                let 
                  !sl = sliceShape slix (shape arr)
                  !n = coShapeSize slix (fromElt (shape arr))
                in do arr <- useLazyOp p1 p2 p3 p4 arr slix sl i (pd `min` (n - i)) stream
                      executeOpenAcc False reg (Aempty `ApushNoSync` arr) stream
              ExecArrList xs -> error "Not possible"
              ExecRegArrList _ xs -> error "Not possible"

        initMapSeq :: Maybe (ExecOpenAfun aenv (Regular a -> Regular b))
                   -> Idx senv a
                   -> StreamProducer senv' (Chunk b)
        initMapSeq (Just !f') !x  = StreamMap (\ senv -> evalAF1 f' (prj (cvtIdx x) senv))
        initMapSeq _ _ = error "unreachable"

        initZipWithSeq :: Maybe (ExecOpenAfun aenv (Regular a -> Regular b -> Regular c))
                       -> Idx senv a
                       -> Idx senv b
                       -> StreamProducer senv' (Chunk c)
        initZipWithSeq (Just !f') !x !y = StreamMap (\ senv -> evalAF2 f' (prj (cvtIdx x) senv) (prj (cvtIdx y) senv))
        initZipWithSeq _ _ _ = error "unreachable"


        initConsumer :: ExecC aenv senv a
                     -> CIO (StreamConsumer senv' a)
        initConsumer !c =
          case c of
            ExecFoldSeqFlatten (Just !f') _ !acc !x -> do
              let consumer !senv !a !stream =
                    let !arr = prj (cvtIdx x) senv
                    in evalAF2 f' arr a stream
              !a0 <- executeOpenAcc True acc aenv spineStream
              return $ StreamFold
                         consumer
                         (\ accum _ -> return accum)
                         a0
                         (\ n _ -> n)
            ExecFoldSeqFlatten _ _ _ _ -> error "unreachable"
            ExecFoldSeqRegular pre (Alam (Abody f)) a -> do
              let consumer !senv (!a, !p) !stream = do
                    aenv' <- bringIntoScopeReg p senv aenv stream
                    a' <- executeOpenAcc False f (aenv' `ApushNoSync` a) stream
                    return (a', advancePre pd p)
              !a0 <- executeOpenAcc True a aenv spineStream
              return $ StreamFold 
                         consumer
                         (\ (a, _) _ -> return a) 
                         (a0, initPre pre) 
                         (\ n -> preSize n . snd)
            ExecFoldSeqRegular _ _ _ -> error "unreachable"
            ExecStuple t ->
              let initTup :: Atuple (ExecC aenv senv) t -> CIO (Atuple (StreamConsumer senv') t)
                  initTup NilAtup            = return $ NilAtup
                  initTup (SnocAtup !t0 !c0) = SnocAtup <$> initTup t0 <*> initConsumer c0
              in StreamStuple <$> initTup t

        evalAF1 :: ExecOpenAfun aenv (a -> b) -> a -> Stream -> CIO b
        evalAF1 (Alam (Abody !f)) !x !stream = do
          executeOpenAcc False f (aenv `ApushNoSync` x) stream
        evalAF1 _ _ _ = error "error AF1"

        evalAF2 :: ExecOpenAfun aenv (a -> b -> c) -> a -> b -> Stream -> CIO c
        evalAF2 (Alam (Alam (Abody !f))) !x !y !stream = do
          executeOpenAcc False f (aenv `ApushNoSync` x `ApushNoSync` y) stream
        evalAF2 _ _ _ _ = error "error AF2"

        evalE :: ExecExp aenv t -> CIO t
        evalE !exp = executeExp exp aenv spineStream


initialiseSeqLoop :: forall aenv senv arrs.
                     Aval aenv
                  -> ExecOpenSeq aenv senv arrs
                  -> Stream
                  -> CIO (StreamDAG senv arrs)
initialiseSeqLoop !aenv !s !spineStream =
      case s of
        ExecP !p !s0 -> StreamProducer <$> initProducer p <*> initialiseSeqLoop aenv s0 spineStream
        ExecC !c     -> StreamConsumer <$> initConsumer c
        ExecR _ !x   -> return $ StreamReify (\ senv _ _ -> return [prj x senv])
      where
        initProducer :: ExecP aenv senv a
                     -> CIO (StreamProducer senv a)
        initProducer !p =
          case p of
            ExecStreamIn arrs -> return (StreamStreamIn arrs)
            ExecToSeq _ !slix _ !arg -> do
              !sh <- case arg of
                Right (!shExp, _, _)     -> evalE shExp
                Left  (!arr, _, _, _, _) -> return $ shape arr
              let
                !sl = sliceShape slix sh
                !n = coShapeSize slix (fromElt sh)
              return $ StreamMapFin (0, n) $ \ _senv i stream -> do
                !out <- case arg of
                  Right (_, !kernel, !gamma)           -> toSeqOp kernel gamma aenv          sl i 1 stream
                  Left  (!arr, !kp3, !kp5, !kp7, !kp9) -> useLazyOp kp3 kp5 kp7 kp9 arr slix sl i 1 stream
                -- Convert result to chunk
                return (reshapeOp sl out)
            ExecGeneralMapSeq !pre !a _ -> return $ initGeneralMapSeq pre a
            ExecMap !f _ !x        -> return $ StreamMap $ \ senv -> evalAF1 f (prj x senv)
            ExecZipWith !f _ !x !y -> return $ StreamMap $ \ senv -> evalAF2 f (prj x senv) (prj y senv)
            ExecScanSeq !e !f _ !x -> StreamScan scanner <$> (newArray Z . const =<< evalE e) <*> pure (\ n _ -> n)
              where
                scanner !senv !a !stream = do
                  let !c = prj x senv
                  !v <- evalAF2 f a c stream
                  return (v, v)
                
        initGeneralMapSeq :: ExecSeqPrelude aenv senv env envReg
                          -> ExecOpenAcc env a
                          -> StreamProducer senv a
        initGeneralMapSeq pre a =
          let scanner senv p stream = do
                aenv' <- bringIntoScope p senv aenv stream
                a <- executeOpenAcc False a aenv' stream
                return (a, advancePre 1 p)
          in StreamScan scanner (initPre pre) preSize

        bringIntoScopeReg :: StreamPre aenv senv env envReg -> Val senv -> Aval aenv -> Stream -> CIO (Aval envReg)
        bringIntoScopeReg (StreamPre arrs0 ex ex') senv aenv stream 
          | Hmm ctx <- hmm arrs0
          = do
          cval <- eval ctx arrs0 stream
          return $ ext0 ex' (ext ctx ex aenv cval) senv
          where
          ext0 :: ExtReg a a' b c c' -> Aval a' -> Val b -> Aval c'
          ext0 ExtEmpty a _ = a
          ext0 (ExtPush e x) a b = ext0 e a b `ApushNoSync` unit' (prj x b) -- TODO unit' uses Sugar.fromList. Should be copied to gpu.
          
          ext :: ChunkContext b b' -> ExtReg a a' b c c' -> Aval a' -> Val b' -> Aval c'
          ext _ ExtEmpty a _ = a
          ext ctx (ExtPush e x) a b = ext ctx e a b `ApushNoSync` prj (cvtIdx' ctx x) b

          eval :: ChunkContext a a' -> Atuple ExecAconst a -> Stream -> CIO (Val a')
          eval ChunkCtxEmpty NilAtup _ = return Empty
          eval (ChunkCtxCons ctx) (SnocAtup arrs a) _ = Push <$> eval ctx arrs stream <*> eval1 a stream

          eval1 :: ExecAconst a -> Stream -> CIO (Regular a)
          eval1 a stream = 
            case a of
              ExecSliceArr (Alam (Abody reg)) slix prox p1 p2 p3 p4 arr i -> 
                let 
                  !sl = sliceShape slix (shape arr)
                  !n = coShapeSize slix (fromElt (shape arr))
                in do arr <- useLazyOp p1 p2 p3 p4 arr slix sl i 1 stream
                      executeOpenAcc False reg (Aempty `ApushNoSync` arr) stream
              ExecArrList xs -> error "Not possible"
              ExecRegArrList _ xs -> error "Not possible"

        bringIntoScope :: StreamPre aenv senv env envReg -> Val senv -> Aval aenv -> Stream -> CIO (Aval env)
        bringIntoScope (StreamPre arrs0 ex ex') senv aenv stream = do
          cval <- eval arrs0 stream
          return $ ext ex' (ext ex aenv cval) senv
          where
          ext :: ExtReg a a' b c c' -> Aval a -> Val b -> Aval c
          ext ExtEmpty a _ = a
          ext (ExtPush e x) a b = ext e a b `ApushNoSync` prj x b

          eval :: Atuple ExecAconst a -> Stream -> CIO (Val a)
          eval NilAtup _ = return Empty
          eval (SnocAtup arrs a) _ = Push <$> eval arrs stream <*> eval1 a stream

          eval1 :: ExecAconst a -> Stream -> CIO a
          eval1 a stream = 
            case a of
              ExecSliceArr _ slix prox p1 p2 p3 p4 arr i -> 
                let 
                  !sl = sliceShape slix (shape arr)
                  !n = coShapeSize slix (fromElt (shape arr))
                in do arr <- useLazyOp p1 p2 p3 p4 arr slix sl i 1 stream
                      return (reshapeOp sl arr)
              ExecArrList xs -> error "Not possible"
              ExecRegArrList _ xs -> error "Not possible"

        initConsumer :: ExecC aenv senv a
                     -> CIO (StreamConsumer senv a)
        initConsumer !c =
          case c of
            ExecFoldSeqRegular pre (Alam (Abody f)) a -> do
              let consumer !senv (!a, !p) !stream = do
                    aenv' <- bringIntoScopeReg p senv aenv stream
                    a' <- executeOpenAcc False f (aenv' `ApushNoSync` a) stream
                    return (a', advancePre 1 p)
              !a0 <- executeOpenAcc True a aenv spineStream
              return $ StreamFold 
                         consumer
                         (\ (a, _) _ -> return a) 
                         (a0, initPre pre)
                         (\ _ _ -> 1)
            ExecFoldSeqFlatten _ !f !acc !x -> do
              let consumer !senv !a !stream =
                    let !v = prj x senv
                    in do
                      !sh <- newArrayAsync (Z :. 1) (const (shape v)) stream
                      evalAF3 f a sh (reshapeOp (Z :. size (shape v)) v) stream
              !a0 <- executeOpenAcc True acc aenv spineStream
              return $ StreamFold
                         consumer
                         (\ accum _ -> return accum)
                         a0
                         (\ _ _ -> 1)
            ExecStuple t ->
              let initTup :: Atuple (ExecC aenv senv) t -> CIO (Atuple (StreamConsumer senv) t)
                  initTup !NilAtup           = return $ NilAtup
                  initTup (SnocAtup !t0 !c0) = SnocAtup <$> initTup t0 <*> initConsumer c0
              in StreamStuple <$> initTup t

        evalAF1 :: ExecOpenAfun aenv (a -> b) -> a -> Stream -> CIO b
        evalAF1 (Alam (Abody !f)) !x !stream = do
          executeOpenAcc False f (aenv `ApushNoSync` x) stream
        evalAF1 _ _ _ = error "error AF1"

        evalAF2 :: ExecOpenAfun aenv (a -> b -> c) -> a -> b -> Stream -> CIO c
        evalAF2 (Alam (Alam (Abody !f))) !x !y !stream =  do
          executeOpenAcc False f (aenv `ApushNoSync` x `ApushNoSync` y) stream
        evalAF2 _ _ _ _ = error "error AF2"

        evalAF3 :: ExecOpenAfun aenv (a -> b -> c -> d) -> a -> b -> c -> Stream -> CIO d
        evalAF3 (Alam (Alam (Alam (Abody !f)))) !x !y !z !stream =  do
          executeOpenAcc False f (aenv `ApushNoSync` x `ApushNoSync` y `ApushNoSync` z) stream
        evalAF3 _ _ _ _ _ = error "error AF3"

        evalE :: ExecExp aenv t -> CIO t
        evalE !exp = executeExp exp aenv spineStream

cvtIdx' :: ChunkContext senv0 senv0' -> Idx senv0 a -> Idx senv0' (Chunk a)
cvtIdx' !(ChunkCtxCons _  ) !ZeroIdx      = ZeroIdx
cvtIdx' (ChunkCtxCons !ctx) (SuccIdx !x0) = SuccIdx (cvtIdx' ctx x0)
cvtIdx' _ _ = error "unreachable"

initPre :: ExecSeqPrelude aenv senv env envReg -> StreamPre aenv senv env envReg
initPre (ExecSeqPrelude arrs0 ex ex') = StreamPre arrs0 ex ex'

preSize :: Int -> StreamPre aenv senv env envReg -> Int
preSize pd (StreamPre arrs _ _) = go arrs
  where
    go :: Atuple ExecAconst a -> Int
    go NilAtup = pd
    go (SnocAtup a0 a) = go a0 `min` go1 a

    go1 :: ExecAconst a -> Int
    go1 (ExecSliceArr _ slix prox _ _ _ _ arr i) =
      let !n = coShapeSize slix (fromElt (shape arr))
      in pd `min` (n - i)
    go1 (ExecArrList xs) = length (take pd xs)
    go1 (ExecRegArrList _ xs) = length (take pd xs)
    
advancePre :: Int -> StreamPre aenv senv env envReg -> StreamPre aenv senv env envReg
advancePre pd (StreamPre arrs ex ex') = StreamPre (go arrs) ex ex'
  where
    go :: Atuple ExecAconst a -> Atuple ExecAconst a
    go NilAtup = NilAtup
    go (SnocAtup a0 a) = go a0 `SnocAtup` go1 a
    
    go1 :: ExecAconst a -> ExecAconst a
    go1 (ExecSliceArr reg slix prox p1 p2 p3 p4 arr i) =
      let !n = coShapeSize slix (fromElt (shape arr))
      in ExecSliceArr reg slix prox p1 p2 p3 p4 arr (i + (pd `min` (n - i)))
    go1 (ExecArrList xs) = ExecArrList (drop pd xs)
    go1 (ExecRegArrList sh xs) = ExecRegArrList sh (drop pd xs)

coShapeSize :: SliceIndex slix sl co sh -> sh -> Int
coShapeSize SliceNil            ()          = 1
coShapeSize (SliceAll   !slix0) (!sh0, _  ) = coShapeSize slix0 sh0
coShapeSize (SliceFixed !slix0) (!sh0, !sz) = coShapeSize slix0 sh0 * sz

(.:) :: Shape sl => Int -> sl -> (sl :. Int)
(.:) !sz !sh = listToShape (shapeToList sh ++ [sz])

toSeqOp :: (Shape sl, Elt e)
        => AccKernel (Array (sl :. Int) e)
        -> Gamma aenv
        -> Aval aenv
        -> sl
        -> Int
        -> Int
        -> Stream
        -> CIO (Array (sl :. Int) e)
toSeqOp !kernel !gamma !aenv !sl !i !k !stream = do
  let !sh = k .: sl
  !out <- allocateArray sh -- ###
  execute kernel gamma aenv (size sh) (i, out) stream
  return out

useLazyOp :: (Shape sh, Shape sl, Elt e)
          => AccKernel (Array DIM3 e)
          -> AccKernel (Array DIM5 e)
          -> AccKernel (Array DIM7 e)
          -> AccKernel (Array DIM9 e)
          -> Array sh e
          -> SliceIndex slix (EltRepr sl) co (EltRepr sh)
          -> sl
          -> Int
          -> Int
          -> Stream
          -> CIO (Array (sl :. Int) e)
useLazyOp !kp3 !kp5 !kp7 !kp9 !arr !slix !sl !i !k !stream = do
  let
    !sh = (k .: sl)
    !args = copyArgs slix (fromElt (shape arr)) i (i + k)

    -- specialize mapM_. Otherwise get 'untouchable' type error.
    map' :: (a -> CIO ()) -> [a] -> CIO ()
    map' = mapM_

  -- out holds the end result.
  outArr@(Array _ out) <- allocateArray sh -- ###
  if all noPermut args
    then do
      -- Poke 2D regions from host to device:
      mapM_ (\ !x -> pokeCopyArgsAsync x arr outArr (Just stream)) args
    else do
      -- tmp holds the copied array before permutation.
      --
      tmpArr@(Array _ tmp) <- allocateArray sh -- ###

      -- Poke 2D regions from host to device:
      mapM_ (\ !x -> pokeCopyArgsAsync x arr tmpArr (Just stream)) args
      -- Permute each poked region to conform with slicing.
      withDevicePtrs tmp (Just stream) $ \ !dtmp ->
        withDevicePtrs out (Just stream) $ \ !dout ->
          map' (\ !x ->
             let !dtmp' = advancePtrsOfArrayData tmp (offset x) dtmp
                 !dout' = advancePtrsOfArrayData out (offset x) dout
                 !mdtmp = marshalDevicePtrs tmp dtmp'
                 !mdout = marshalDevicePtrs out dout'
             in
             case permutation x of
               Permut sh0 p ->
                 case p of
                   P3 -> execute kp3 mempty Aempty (size sh0) (sh0, mdtmp, shapeP P3 sh0, mdout) stream
                   P5 -> execute kp5 mempty Aempty (size sh0) (sh0, mdtmp, shapeP P5 sh0, mdout) stream
                   P7 -> execute kp7 mempty Aempty (size sh0) (sh0, mdtmp, shapeP P7 sh0, mdout) stream
                   P9 -> execute kp9 mempty Aempty (size sh0) (sh0, mdtmp, shapeP P9 sh0, mdout) stream
               ) args
  return outArr


streamSeq :: ExecSeq [a] -> StreamSeq a
streamSeq (ExecS !binds !dsequ !sequ) = StreamSeq $ do
  !aenv <- executeExtend binds Aempty
  streaming
    (\ !stream ->
      do (!pd, !s) <- initialiseSeq defaultSeqConfig dsequ sequ aenv stream
         return $ Just ([], streamOutSequence s pd stream)
    ) wait

streamOutSequence :: StreamDAG () [arrs]
                  -> Int
                  -> Stream
                  -> StreamSeq arrs
streamOutSequence !topSeq !pd !stream
  = loop pd topSeq
  where
    loop :: Int
         -> StreamDAG () [arrs]
         -> StreamSeq arrs
    loop !n !s = StreamSeq $
      let !k = stepSize n s
      in if k == 0
            then return Nothing
            else do
              (!s', !arrs0) <- stepSequence s Empty k stream
              return $ Just (arrs0, loop n s')

executeSequence :: StreamDAG () arrs
                -> Int
                -> Stream
                -> CIO arrs
executeSequence !topSeq !pd !stream
  = loop pd topSeq
  where
    loop :: Int
         -> StreamDAG () arrs
         -> CIO arrs
    loop !n !s =
      let !k = stepSize n s
      in if k == 0
         then returnOut s stream
         else do
           (!s', _) <- stepSequence s Empty k stream
           loop n s'

stepSequence :: StreamDAG senv a
             -> Val senv
             -> Int
             -> Stream
             -> CIO (StreamDAG senv a, a)
stepSequence !s !senv !k !stream =
  case s of
    StreamProducer !p !s0 -> do
      (!c', !p') <- produce p senv k stream
      (!s0', a)  <- stepSequence s0 (senv `Push` c') k stream
      return (StreamProducer p' s0', a)
    StreamConsumer !c  -> do
      !c' <- consume c senv stream
      return $ (StreamConsumer c', error "use returnOut")
    StreamReify !f -> do
      !as <- f senv k stream
      return (StreamReify f, as)

stepSize :: Int -> StreamDAG senv arrs -> Int
stepSize !pd !s =
  case s of
    StreamProducer !p !s0 -> min (stepSize pd s0) $
      case p of
        StreamStreamIn !xs -> length (take pd xs)
        StreamMapFin (!i, !m) _ -> ((m - i) `max` 0) `min` pd
        StreamScan _ s f -> f pd s
        StreamMap _ -> pd
    StreamConsumer c -> stepSizeC c
    _ -> pd
  where
    stepSizeC :: StreamConsumer senv a -> Int
    stepSizeC c =
      case c of
        StreamFold _ _ s f -> f pd s
        StreamStuple tup ->
          let f :: Atuple (StreamConsumer senv) t -> Int
              f NilAtup = pd
              f (SnocAtup tup c) = f tup `min` stepSizeC c
          in f tup


produce :: StreamProducer senv a
        -> Val senv
        -> Int
        -> Stream
        -> CIO (a, StreamProducer senv a)
produce !p !senv !k !stream =
  case p of
    StreamStreamIn xs -> do
      let (!x, !xs') = (head xs, tail xs)
      return (x, StreamStreamIn xs')
    StreamMap !f -> do
      !c <- f senv stream
      return (c, StreamMap f)
    StreamMapFin (!i, !n) !f -> do
      !c <- f senv i stream
      return (c, StreamMapFin (i + k, n) f)
    StreamScan !scanner !a sz -> do
      (!c', !a') <- scanner senv a stream
      return (c', StreamScan scanner a' sz)

consume :: forall senv arrs. StreamConsumer senv arrs -> Val senv -> Stream -> CIO (StreamConsumer senv arrs)
consume !con !senv !stream = go con
  where
    go :: StreamConsumer senv a -> CIO (StreamConsumer senv a)
    go !c =
      case c of
        StreamFold !f !g !acc !sz ->
          do !acc' <- f senv acc stream
             return (StreamFold f g acc' sz)
        StreamStuple t ->
          let consT :: Atuple (StreamConsumer senv) t -> CIO (Atuple (StreamConsumer senv) t)
              consT !NilAtup           = return (NilAtup)
              consT (SnocAtup !t0 !c0) = do
                !c'  <- go c0
                !t'  <- consT t0
                return (SnocAtup t' c')
          in do
            !t' <- consT t
            return (StreamStuple t')

returnOut :: StreamDAG senv arrs -> Stream -> CIO arrs
returnOut !s !stream =
  case s of
    StreamProducer _ !s0 -> returnOut s0 stream
    StreamConsumer !c -> retC c
    StreamReify _ -> error "absurd"
  where
    retC :: StreamConsumer senv arrs -> CIO arrs
    retC !c =
      case c of
        StreamFold _ !g !accum _ -> g accum stream
        StreamStuple !t ->
          let retT :: Atuple (StreamConsumer senv) t -> CIO t
              retT !NilAtup = return ()
              retT (SnocAtup !t0 !c0) = (,) <$> retT t0 <*> retC c0
          in toAtuple <$> retT t


-- Evaluating bindings
-- -------------------

executeExtend :: Extend ExecOpenAcc aenv aenv' -> Aval aenv -> CIO (Aval aenv')
executeExtend BaseEnv         !aenv = return aenv
executeExtend (PushEnv !e !a) !aenv = do
  !aenv' <- executeExtend e aenv
  streaming (executeOpenAcc True a aenv') $ \ !a' -> return $ Apush aenv' a'


-- Scalar expression evaluation
-- ----------------------------

executeExp :: ExecExp aenv t -> Aval aenv -> Stream -> CIO t
executeExp !exp !aenv !stream = executeOpenExp exp Empty aenv stream

executeOpenExp
    :: forall env aenv exp.
       ExecOpenExp env aenv exp
    -> Val env
    -> Aval aenv
    -> Stream
    -> CIO exp
executeOpenExp !rootExp !env !aenv !stream = travE rootExp
  where
    travE :: ExecOpenExp env aenv t -> CIO t
    travE exp = case exp of
      Var ix                    -> return (prj ix env)
      Let bnd body              -> travE bnd >>= \x -> executeOpenExp body (env `Push` x) aenv stream
      Const c                   -> return (toElt c)
      PrimConst c               -> return (evalPrimConst c)
      PrimApp f x               -> evalPrim f <$> travE x
      Tuple t                   -> toTuple <$> travT t
      Prj ix e                  -> evalPrj ix . fromTuple <$> travE e
      Cond p t e                -> travE p >>= \x -> if x then travE t else travE e
      While p f x               -> while p f =<< travE x
      IndexAny                  -> return Any
      IndexNil                  -> return Z
      IndexCons sh sz           -> (:.) <$> travE sh <*> travE sz
      IndexHead sh              -> (\(_  :. ix) -> ix) <$> travE sh
      IndexTail sh              -> (\(ix :.  _) -> ix) <$> travE sh
      IndexTrans sh             -> transpose <$> travE sh
      IndexSlice ix slix sh     -> indexSlice ix <$> travE slix <*> travE sh
      IndexFull ix slix sl      -> indexFull  ix <$> travE slix <*> travE sl
      ToIndex sh ix             -> toIndex   <$> travE sh  <*> travE ix
      FromIndex sh ix           -> fromIndex <$> travE sh  <*> travE ix
      Intersect sh1 sh2         -> intersect <$> travE sh1 <*> travE sh2
      Union sh1 sh2             -> union <$> travE sh1 <*> travE sh2
      ShapeSize sh              -> size  <$> travE sh
      Shape acc                 -> shape <$> travA acc
      Index acc ix              -> join $ index      <$> travA acc <*> travE ix
      LinearIndex acc ix        -> join $ indexArray <$> travA acc <*> travE ix
      Foreign _ f x             -> foreign f x

    -- Helpers
    -- -------

    travT :: Tuple (ExecOpenExp env aenv) t -> CIO t
    travT tup = case tup of
      NilTup            -> return ()
      SnocTup !t !e     -> (,) <$> travT t <*> travE e

    travA :: ExecOpenAcc aenv a -> CIO a
    travA !acc = executeOpenAcc True acc aenv stream

    foreign :: ExecFun () (a -> b) -> ExecOpenExp env aenv a -> CIO b
    foreign (Lam (Body f)) x = travE x >>= \e -> executeOpenExp f (Empty `Push` e) Aempty stream
    foreign _              _ = error "I bless the rains down in Africa"

    travF1 :: ExecOpenFun env aenv (a -> b) -> a -> CIO b
    travF1 (Lam (Body f)) x = executeOpenExp f (env `Push` x) aenv stream
    travF1 _              _ = error "Gonna take some time to do the things we never have"

    while :: ExecOpenFun env aenv (a -> Bool) -> ExecOpenFun env aenv (a -> a) -> a -> CIO a
    while !p !f !x = do
      ok <- travF1 p x
      if ok then while p f =<< travF1 f x
            else return x

    indexSlice :: (Elt slix, Elt sh, Elt sl)
               => SliceIndex (EltRepr slix) (EltRepr sl) co (EltRepr sh)
               -> slix
               -> sh
               -> sl
    indexSlice !ix !slix !sh = toElt $! restrict ix (fromElt slix) (fromElt sh)
      where
        restrict :: SliceIndex slix sl co sh -> slix -> sh -> sl
        restrict SliceNil              ()        ()       = ()
        restrict (SliceAll   sliceIdx) (slx, ()) (sl, sz) = (restrict sliceIdx slx sl, sz)
        restrict (SliceFixed sliceIdx) (slx,  _) (sl,  _) = restrict sliceIdx slx sl

    indexFull :: (Elt slix, Elt sh, Elt sl)
              => SliceIndex (EltRepr slix) (EltRepr sl) co (EltRepr sh)
              -> slix
              -> sl
              -> sh
    indexFull !ix !slix !sl = toElt $! extend ix (fromElt slix) (fromElt sl)
      where
        extend :: SliceIndex slix sl co sh -> slix -> sl -> sh
        extend SliceNil              ()        ()       = ()
        extend (SliceAll sliceIdx)   (slx, ()) (sh, sz) = (extend sliceIdx slx sh, sz)
        extend (SliceFixed sliceIdx) (slx, sz) sh       = (extend sliceIdx slx sh, sz)

    index :: (Shape sh, Elt e) => Array sh e -> sh -> CIO e
    index !arr !ix = indexArray arr (toIndex (shape arr) ix)


-- Marshalling data
-- ----------------

<<<<<<< HEAD
=======
marshalSlice'
    :: SliceIndex slix sl co dim
    -> slix
    -> CIO [CUDA.FunParam]
marshalSlice' SliceNil () = return []
marshalSlice' (SliceAll sl)   (sh, ()) = marshalSlice' sl sh
marshalSlice' (SliceFixed sl) (sh, n)  =
  do x  <- runContT (marshal n Nothing) return
     xs <- marshalSlice' sl sh
     return (xs ++ x)

marshalSlice
    :: Elt slix => SliceIndex (EltRepr slix) sl co dim
    -> slix
    -> CIO [CUDA.FunParam]
marshalSlice slix = marshalSlice' slix . fromElt

>>>>>>> 1ff609b4
-- Data which can be marshalled as function arguments to a kernel invocation.
--
class Marshalable a where
  marshal :: a -> Maybe Stream -> ContT b CIO [CUDA.FunParam]

instance Marshalable () where
  marshal () _ = return []

instance Marshalable CUDA.FunParam where
  marshal !x _ = return [x]

instance ArrayElt e => Marshalable (ArrayData e) where
  marshal !ad ms = ContT $ marshalArrayData ad ms

instance Shape sh => Marshalable sh where
  marshal !sh ms = marshal (reverse (shapeToList sh)) ms

instance Marshalable a => Marshalable [a] where
  marshal xs ms = concatMapM (flip marshal ms) xs

instance (Marshalable sh, Elt e) => Marshalable (Array sh e) where
  marshal !(Array sh ad) ms = (++) <$> marshal (toElt sh :: sh) ms <*> marshal ad ms

instance (Marshalable a, Marshalable b) => Marshalable (a, b) where
  marshal (!a, !b) ms = (++) <$> marshal a ms <*> marshal b ms

instance (Marshalable a, Marshalable b, Marshalable c) => Marshalable (a, b, c) where
  marshal (!a, !b, !c) ms
    = concat <$> sequence [marshal a ms, marshal b ms, marshal c ms]

instance (Marshalable a, Marshalable b, Marshalable c, Marshalable d)
      => Marshalable (a, b, c, d) where
  marshal (!a, !b, !c, !d) ms
    = concat <$> sequence [marshal a ms, marshal b ms, marshal c ms, marshal d ms]


#define primMarshalable(ty)                                                    \
instance Marshalable (ty) where {                                              \
  marshal !x _ = return [CUDA.VArg x] }

primMarshalable(Int)
primMarshalable(Int8)
primMarshalable(Int16)
primMarshalable(Int32)
primMarshalable(Int64)
primMarshalable(Word)
primMarshalable(Word8)
primMarshalable(Word16)
primMarshalable(Word32)
primMarshalable(Word64)
primMarshalable(Float)
primMarshalable(Double)
primMarshalable(CUDA.DevicePtr a)


-- Note [Array references in scalar code]
-- ~~~~~~~~~~~~~~~~~~~~~~~~~~~~~~~~~~~~~~
--
-- All CUDA devices have between 6-8KB of read-only texture memory per
-- multiprocessor. Since all arrays in Accelerate are immutable, we can always
-- access input arrays through the texture cache to reduce global memory demand
-- when accesses do not follow the regular patterns required for coalescing.
--
-- This is great for older 1.x series devices, but newer devices have a
-- dedicated L2 cache (device dependent, 256KB-1.5MB), as well as a configurable
-- L1 cache combined with shared memory (16-48KB).
--
-- For older 1.x series devices, we pass free array variables as texture
-- references, but for new devices we pass them as standard array arguments so
-- as to use the larger available caches.
--

marshalAccEnvTex :: AccKernel a -> Aval aenv -> Gamma aenv -> Stream -> ContT b CIO [CUDA.FunParam]
marshalAccEnvTex !kernel !aenv (Gamma !gamma) !stream
  = flip concatMapM (Map.toList gamma)
  $ \(Idx_ !(idx :: Idx aenv (Array sh e)), i) ->
        do arr <- after stream (aprj idx aenv)
           ContT $ \f -> marshalAccTex (namesOfArray (groupOfInt i) (undefined :: e)) kernel arr (Just stream) (f ())
           marshal (shape arr) (Just stream)

marshalAccTex :: (Name,[Name]) -> AccKernel a -> Array sh e -> Maybe Stream -> CIO b -> CIO b
marshalAccTex (_, !arrIn) (AccKernel _ _ !lmdl _ _ _ _) (Array !sh !adata) ms run
  = do
      texs <- liftIO $ withLifetime lmdl $ \mdl -> (sequence' $ map (CUDA.getTex mdl) (reverse arrIn))
      marshalTextureData adata (R.size sh) texs ms (const run)

marshalAccEnvArg :: Aval aenv -> Gamma aenv -> Stream -> ContT b CIO [CUDA.FunParam]
marshalAccEnvArg !aenv (Gamma !gamma) !stream
  = concatMapM (\(Idx_ !idx) -> flip marshal (Just stream) =<< after stream (aprj idx aenv)) (Map.keys gamma)


-- A lazier version of 'Control.Monad.sequence'
--
sequence' :: [IO a] -> IO [a]
sequence' = foldr k (return [])
  where k m ms = do { x <- m; xs <- unsafeInterleaveIO ms; return (x:xs) }

-- Generalise concatMap for teh monadz
--
concatMapM :: Monad m => (a -> m [b]) -> [a] -> m [b]
concatMapM f xs = concat `liftM` mapM f xs


-- Kernel execution
-- ----------------

-- What launch parameters should we use to execute the kernel with a number of
-- array elements?
--
configure :: AccKernel a -> Int -> (Int, Int, Int)
configure (AccKernel _ _ _ _ !cta !smem !grid) !n = (cta, grid n, smem)


-- Marshal the kernel arguments. For older 1.x devices this binds free arrays to
-- texture references, and for newer devices adds the parameters to the front of
-- the argument list
--
arguments
    :: Marshalable args
    => AccKernel a
    -> Aval aenv
    -> Gamma aenv
    -> args
    -> Stream
    -> ContT b CIO [CUDA.FunParam]
arguments !kernel !aenv !gamma !a !stream = do
  dev <- asks deviceProperties
  let marshaller | computeCapability dev < Compute 2 0   = marshalAccEnvTex kernel
                 | otherwise                             = marshalAccEnvArg
  --
  (++) <$> marshaller aenv gamma stream <*> marshal a (Just stream)


-- Link the binary object implementing the computation, configure the kernel
-- launch parameters, and initiate the computation. This also handles lifting
-- and binding of array references from scalar expressions.
--
execute
    :: Marshalable args
    => AccKernel a                      -- The binary module implementing this kernel
    -> Gamma aenv                       -- variables of arrays embedded in scalar expressions
    -> Aval aenv                        -- the environment
    -> Int                              -- a "size" parameter, typically number of elements in the output
    -> args                             -- arguments to marshal to the kernel function
    -> Stream                           -- Compute stream to execute in
    -> CIO ()
execute !kernel !gamma !aenv !n !a !stream = flip runContT return $ do
  args  <- arguments kernel aenv gamma a stream
  liftIO $ launch kernel (configure kernel n) args stream


-- Execute a device function, with the given thread configuration and function
-- parameters. The tuple contains (threads per block, grid size, shared memory)
--
launch :: AccKernel a -> (Int,Int,Int) -> [CUDA.FunParam] -> Stream -> IO ()
launch (AccKernel entry !fn _ _ _ _ _) !(cta, grid, smem) !args !stream
  = D.timed D.dump_exec msg (Just stream)
  $ CUDA.launchKernel fn (grid,1,1) (cta,1,1) smem (Just stream) args
  where
    msg gpuTime cpuTime
      = "exec: " ++ entry ++ "<<< " ++ shows grid ", " ++ shows cta ", " ++ shows smem " >>> "
                 ++ D.elapsed gpuTime cpuTime


data Hmm a where
  Hmm :: ChunkContext a a' -> Hmm a
  
hmm :: Atuple f a -> Hmm a
hmm NilAtup = Hmm ChunkCtxEmpty
hmm (SnocAtup t _)
  | Hmm ctx <- hmm t
  = Hmm (ChunkCtxCons ctx)<|MERGE_RESOLUTION|>--- conflicted
+++ resolved
@@ -453,40 +453,10 @@
 -- Change the shape of an array without altering its contents. This does not
 -- execute any kernel programs.
 --
-<<<<<<< HEAD
 reshapeOp :: Shape sh => sh -> Array sh' e -> Array sh e
 reshapeOp sh (Array sh' adata)
   = $boundsCheck "reshape" "shape mismatch" (size sh == R.size sh')
     $ Array (fromElt sh) adata
-=======
-executeSequence
-    :: forall aenv arrs. Arrays arrs
-    => ExecOpenSeq aenv () arrs
-    -> Aval aenv
-    -> Stream
-    -> CIO arrs
-executeSequence topSequence aenv stream
-  = initializeOpenSeq topSequence aenv stream >>= loop >>= returnOut
-  where
-    loop :: ExecOpenSeq aenv () arrs -> CIO (ExecOpenSeq aenv () arrs)
-    loop = loop'
-      where
-        loop' :: ExecOpenSeq aenv () arrs -> CIO (ExecOpenSeq aenv () arrs)
-        loop' s = do
-           ms <- runMaybeT (stepOpenSeq aenv s stream)
-           case ms of
-             Nothing -> return s
-             Just s' -> loop' s'
-
-    returnOut :: forall lenv arrs' . ExecOpenSeq aenv lenv arrs' -> CIO arrs'
-    returnOut !l =
-      case l of
-        ExecP _ l' -> returnOut l'
-        ExecC c    -> readConsumer c
-        ExecR _ ma -> case ma of
-                         Just a -> return [a]
-                         Nothing -> $internalError "executeSequence" "Expected already executed Sequence"
->>>>>>> 1ff609b4
 
 -- Configuration for sequence evaluation.
 --
@@ -504,7 +474,6 @@
 defaultSeqConfig :: SeqConfig
 defaultSeqConfig = SeqConfig { chunkSize = case unsafePerformIO (D.queryFlag D.chunk_size) of Nothing -> 128; Just n -> n }
 
-<<<<<<< HEAD
 -- An executable stream DAG for executing sequence expressions in a
 -- streaming fashion.
 --
@@ -518,25 +487,6 @@
 data StreamProducer senv a where
   StreamStreamIn :: [a]
                  -> StreamProducer senv a
-=======
-initializeSeq
-    :: Aval aenv
-    -> ExecOpenSeq aenv () arrs'
-    -> CIO (ExecOpenSeq aenv () arrs')
-initializeSeq aenv s = streaming (initializeOpenSeq s aenv) wait
-
-initializeOpenSeq
-    :: forall lenv aenv arrs'.
-       ExecOpenSeq aenv lenv arrs'
-    -> Aval aenv
-    -> Stream
-    -> CIO (ExecOpenSeq aenv lenv arrs')
-initializeOpenSeq l aenv stream =
-  case l of
-    ExecP p l' -> ExecP <$> initP p <*> initializeOpenSeq l' aenv stream
-    ExecC c    -> ExecC <$> initC c
-    ExecR ix a -> return (ExecR ix a)
->>>>>>> 1ff609b4
 
   StreamMap :: !(Val senv -> Stream -> CIO a)
             -> StreamProducer senv a
@@ -553,7 +503,6 @@
 
 -- An executable consumer.
 --
-<<<<<<< HEAD
 data StreamConsumer senv a where
 
   -- Stream reduction skeleton.
@@ -606,46 +555,6 @@
          (pd,) <$> initialiseSeqChunked aenv topSeq ChunkCtxEmpty pd stream
     else liftIO (D.traceIO D.verbose "no chunking..")
          >> (1,)  <$> initialiseSeqLoop aenv topSeq stream
-=======
-streamSeq :: ExecSeq [a] -> StreamSeq a
-streamSeq (ExecS binds sequ) = StreamSeq $ do
-  aenv <- executeExtend binds Aempty
-  iseq <- initializeSeq aenv sequ
-  let go s = do
-        ms <- stepSeq aenv s
-        case ms of
-          Nothing -> return Nothing
-          Just (s', a) -> return (Just (a, StreamSeq (go s')))
-  go iseq
-
-
-stepSeq
-    :: forall a aenv.
-       Aval aenv
-    -> ExecOpenSeq aenv () [a]
-    -> CIO (Maybe (ExecOpenSeq aenv () [a], a))
-stepSeq aenv s = streaming step wait
-  where
-    step :: Stream -> CIO (Maybe (ExecOpenSeq aenv () [a], a))
-    step stream = do
-      ms <- runMaybeT (stepOpenSeq aenv s stream)
-      return $ (,) <$> ms <*> (coll <$> ms)
-
-    coll :: ExecOpenSeq aenv lenv [a] -> a
-    coll (ExecP _ s') = coll s'
-    coll (ExecC _)    = $internalError "stepSeq" "Unreachable"
-    coll (ExecR _ ma) = case ma of
-                          Nothing -> $internalError "stepSeq" "Trying to collect the value of an unexecuted sequence"
-                          Just a  -> a
-
-stepOpenSeq
-    :: forall aenv arrs'.
-       Aval aenv
-    -> ExecOpenSeq aenv () arrs'
-    -> Stream
-    -> MaybeT CIO (ExecOpenSeq aenv () arrs')
-stepOpenSeq aenv !l stream = go l Empty
->>>>>>> 1ff609b4
   where
     maxStepSize :: Int -> Maybe Int -> Int
     maxStepSize _             Nothing          = 1
@@ -1372,26 +1281,6 @@
 -- Marshalling data
 -- ----------------
 
-<<<<<<< HEAD
-=======
-marshalSlice'
-    :: SliceIndex slix sl co dim
-    -> slix
-    -> CIO [CUDA.FunParam]
-marshalSlice' SliceNil () = return []
-marshalSlice' (SliceAll sl)   (sh, ()) = marshalSlice' sl sh
-marshalSlice' (SliceFixed sl) (sh, n)  =
-  do x  <- runContT (marshal n Nothing) return
-     xs <- marshalSlice' sl sh
-     return (xs ++ x)
-
-marshalSlice
-    :: Elt slix => SliceIndex (EltRepr slix) sl co dim
-    -> slix
-    -> CIO [CUDA.FunParam]
-marshalSlice slix = marshalSlice' slix . fromElt
-
->>>>>>> 1ff609b4
 -- Data which can be marshalled as function arguments to a kernel invocation.
 --
 class Marshalable a where
