--- conflicted
+++ resolved
@@ -40,10 +40,6 @@
 -- friends
 import Data.Array.Accelerate.CUDA.AST
 import Data.Array.Accelerate.CUDA.State
-<<<<<<< HEAD
-import Data.Array.Accelerate.CUDA.FullList                     ( FullList(..), List(..) )
-=======
->>>>>>> b01f3167
 import Data.Array.Accelerate.CUDA.Array.Data
 import Data.Array.Accelerate.CUDA.Array.Sugar
 import Data.Array.Accelerate.CUDA.Foreign.Import                ( canExecuteAcc )
