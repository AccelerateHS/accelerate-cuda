--- conflicted
+++ resolved
@@ -55,13 +55,8 @@
 import Data.Array.Accelerate.Array.Sugar                ( Array(..), Shape, Elt, toElt, EltRepr )
 import Data.Array.Accelerate.Array.Representation       ( size )
 import Data.Array.Accelerate.CUDA.State
-<<<<<<< HEAD
-import Data.Array.Accelerate.CUDA.Array.Slice
-import Data.Array.Accelerate.CUDA.Array.Cache
-=======
 import Data.Array.Accelerate.CUDA.Array.Slice           ( TransferDesc, transferDesc )
 import Data.Array.Accelerate.CUDA.Array.Remote
->>>>>>> 1ff609b4
 import Data.Array.Accelerate.CUDA.Persistent            ( KernelTable )
 import Data.Array.Accelerate.CUDA.Execute.Event         ( EventTable )
 import Data.Array.Accelerate.CUDA.Execute.Stream        ( Reservoir )
