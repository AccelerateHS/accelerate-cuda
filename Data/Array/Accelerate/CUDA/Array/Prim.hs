{-# LANGUAGE BangPatterns        #-}
{-# LANGUAGE ConstraintKinds     #-}
{-# LANGUAGE CPP                 #-}
{-# LANGUAGE GADTs               #-}
{-# LANGUAGE RecordWildCards     #-}
{-# LANGUAGE ScopedTypeVariables #-}
{-# LANGUAGE TemplateHaskell     #-}
{-# LANGUAGE TupleSections       #-}
{-# LANGUAGE TypeFamilies        #-}
-- |
-- Module      : Data.Array.Accelerate.CUDA.Array.Prim
-- Copyright   : [2008..2014] Manuel M T Chakravarty, Gabriele Keller
--               [2009..2014] Trevor L. McDonell
-- License     : BSD3
--
-- Maintainer  : Trevor L. McDonell <tmcdonell@cse.unsw.edu.au>
-- Stability   : experimental
-- Portability : non-portable (GHC extensions)
--

module Data.Array.Accelerate.CUDA.Array.Prim (

  DevicePtrs, HostPtrs,

  mallocArray, indexArray,
  useArray,  useArrayAsync, useDevicePtrs,
  copyArray, copyArrayAsync, copyArrayPeer, copyArrayPeerAsync,
  peekArray, peekArrayAsync,
  pokeArray, pokeArrayAsync, pokeCopyArgs, pokeCopyArgsAsync,
  marshalDevicePtrs, marshalArrayData, marshalTextureData,
  withDevicePtrs, advancePtrsOfArrayData

) where

-- libraries
import Prelude                                          hiding ( lookup )
import Data.Int
import Data.Word
import Data.Typeable
import Control.Monad
import Language.Haskell.TH
import System.Mem.StableName
import Foreign.Ptr
import Foreign.C.Types
import Foreign.Storable
import Foreign.Marshal.Alloc                            ( alloca )
import qualified Foreign.CUDA.Driver                    as CUDA
import qualified Foreign.CUDA.Driver.Stream             as CUDA
import qualified Foreign.CUDA.Driver.Texture            as CUDA

-- friends
import Data.Array.Accelerate.Error
import Data.Array.Accelerate.Lifetime                   ( withLifetime )
import Data.Array.Accelerate.Array.Data
import Data.Array.Accelerate.CUDA.Context
<<<<<<< HEAD
import Data.Array.Accelerate.CUDA.Array.Slice
import Data.Array.Accelerate.CUDA.Array.Cache
=======
import Data.Array.Accelerate.CUDA.Array.Slice           ( TransferDesc(..), blocksOf )
import Data.Array.Accelerate.CUDA.Array.Remote
>>>>>>> 1ff609b4
import qualified Data.Array.Accelerate.CUDA.Debug       as D


-- Device array representation
-- ---------------------------

type family DevicePtrs e :: *
type family HostPtrs   e :: *

type instance DevicePtrs () = ()
type instance HostPtrs   () = ()

#define primArrayEltAs(ty,as)                                                 \
type instance DevicePtrs ty = CUDA.DevicePtr as ;                             \
type instance HostPtrs   ty = CUDA.HostPtr   as ;                             \

#define primArrayElt(ty) primArrayEltAs(ty,ty)

primArrayElt(Int)
primArrayElt(Int8)
primArrayElt(Int16)
primArrayElt(Int32)
primArrayElt(Int64)

primArrayElt(Word)
primArrayElt(Word8)
primArrayElt(Word16)
primArrayElt(Word32)
primArrayElt(Word64)

primArrayEltAs(CShort,  Int16)
primArrayEltAs(CInt,    Int32)
primArrayEltAs(CLong,   HTYPE_LONG)
primArrayEltAs(CLLong,  Int64)
primArrayEltAs(CUShort, Word16)
primArrayEltAs(CUInt,   Word32)
primArrayEltAs(CULong,  HTYPE_UNSIGNED_LONG)
primArrayEltAs(CULLong, Word64)

primArrayElt(Float)
primArrayElt(Double)
primArrayEltAs(CFloat,  Float)
primArrayEltAs(CDouble, Double)

primArrayElt(Char)
primArrayEltAs(CChar,  HTYPE_CCHAR)
primArrayEltAs(CSChar, Int8)
primArrayEltAs(CUChar, Word8)

primArrayEltAs(Bool, Word8)

type instance DevicePtrs (a,b) = (DevicePtrs a, DevicePtrs b)
type instance HostPtrs   (a,b) = (HostPtrs   a, HostPtrs   b)


-- Texture References
-- ------------------

-- This representation must match the code generator's understanding of how to
-- utilise the texture cache.
--
class TextureData a where
  format :: a -> (CUDA.Format, Int)

instance TextureData Int8    where format _ = (CUDA.Int8,   1)
instance TextureData Int16   where format _ = (CUDA.Int16,  1)
instance TextureData Int32   where format _ = (CUDA.Int32,  1)
instance TextureData Int64   where format _ = (CUDA.Int32,  2)
instance TextureData Word8   where format _ = (CUDA.Word8,  1)
instance TextureData Word16  where format _ = (CUDA.Word16, 1)
instance TextureData Word32  where format _ = (CUDA.Word32, 1)
instance TextureData Word64  where format _ = (CUDA.Word32, 2)
instance TextureData Float   where format _ = (CUDA.Float,  1)
instance TextureData Double  where format _ = (CUDA.Int32,  2)
instance TextureData Bool    where format _ = (CUDA.Word8,  1)
instance TextureData CShort  where format _ = (CUDA.Int16,  1)
instance TextureData CUShort where format _ = (CUDA.Word16, 1)
instance TextureData CInt    where format _ = (CUDA.Int32,  1)
instance TextureData CUInt   where format _ = (CUDA.Word32, 1)
instance TextureData CLLong  where format _ = (CUDA.Int32,  2)
instance TextureData CULLong where format _ = (CUDA.Word32, 2)
instance TextureData CFloat  where format _ = (CUDA.Float,  1)
instance TextureData CDouble where format _ = (CUDA.Int32,  2)
instance TextureData CChar   where format _ = (CUDA.Int8,   1)
instance TextureData CSChar  where format _ = (CUDA.Int8,   1)
instance TextureData CUChar  where format _ = (CUDA.Word8,  1)
instance TextureData Char    where format _ = (CUDA.Word32, 1)

$( runQ [d| instance TextureData Int    where format _ = (CUDA.Int32,  sizeOf (undefined::Int)    `div` 4) |] )
$( runQ [d| instance TextureData Word   where format _ = (CUDA.Word32, sizeOf (undefined::Word)   `div` 4) |] )
$( runQ [d| instance TextureData CLong  where format _ = (CUDA.Int32,  sizeOf (undefined::CLong)  `div` 4) |] )
$( runQ [d| instance TextureData CULong where format _ = (CUDA.Word32, sizeOf (undefined::CULong) `div` 4) |] )


-- Primitive array operations
-- --------------------------

-- Allocate a device-side array associated with the given host array. If the
-- allocation fails due to a lack of memory, run the garbage collector to
-- release any inaccessible arrays and try again.
--
mallocArray
    :: forall e a. (PrimElt e a, DevicePtrs e ~ CUDA.DevicePtr a)
    => Context
    -> MemoryTable
    -> ArrayData e
    -> Int
    -> IO ()
mallocArray !ctx !mt !ad !n0 = do
  let !n        = 1 `max` n0
      !bytes    = n * sizeOf (undefined :: a)
  message $ "mallocArray: " ++ showBytes bytes
  _ <- malloc ctx mt ad False n
  return ()

-- A combination of 'mallocArray' and 'pokeArray' to allocate space on the
-- device and upload an existing array. This is specialised because if the host
-- array is shared on the heap, we do not need to do anything.
--
useArray
    :: forall e a. (PrimElt e a, DevicePtrs e ~ CUDA.DevicePtr a)
    => Context
    -> MemoryTable
    -> ArrayData e
    -> Int
    -> IO ()
useArray !ctx !mt !ad !n0 =
  let src    = ptrsOfArrayData ad
      !n     = 1 `max` n0
      !bytes = n * sizeOf (undefined :: a)

      run dst = transfer "useArray/malloc" bytes $ CUDA.pokeArray n src dst
  in do
    alloc <- malloc ctx mt ad True n
    when alloc $ withDevicePtrs ctx mt ad Nothing run

useArrayAsync
    :: forall e a. (ArrayElt e, ArrayPtrs e ~ Ptr a, DevicePtrs e ~ CUDA.DevicePtr a, Typeable e, Typeable a, Storable a)
    => Context
    -> MemoryTable
    -> ArrayData e
    -> Int
    -> Maybe CUDA.Stream
    -> IO ()
useArrayAsync !ctx !mt !ad !n0 !ms =
  let src    = CUDA.HostPtr (ptrsOfArrayData ad)
      !n     = 1 `max` n0
      !bytes = n * sizeOf (undefined :: a)

      run dst = transfer "useArray/malloc" bytes $ CUDA.pokeArrayAsync n src dst ms
  in do
    alloc <- malloc ctx mt ad True n
    when alloc $ withDevicePtrs ctx mt ad ms run


useDevicePtrs
    :: forall e a. (ArrayElt e, ArrayPtrs e ~ Ptr a, DevicePtrs e ~ CUDA.DevicePtr a, Typeable e, Typeable a, Storable a)
    => Context
    -> MemoryTable
    -> DevicePtrs e
    -> Int
    -> IO (ArrayData e)
useDevicePtrs !ctx !mt !ptr !n0 =
  let !n         = 1 `max` n0
      !bytes     = n * sizeOf (undefined :: a)
      (adata, _) = runArrayData $ (,undefined) `fmap` newArrayData n
  in do
    message $ "useDevicePtrs: " ++ showBytes bytes
    insertUnmanaged ctx mt adata ptr
    return adata


-- Read a single element from an array at the given row-major index
--
indexArray
    :: forall e a. (PrimElt e a, DevicePtrs e ~ CUDA.DevicePtr a)
    => Context
    -> MemoryTable
    -> ArrayData e
    -> Int
    -> IO a
indexArray !ctx !mt !ad !i =
  alloca                            $ \dst ->
  withDevicePtrs ctx mt ad Nothing $ \src -> do
    message $ "indexArray: " ++ showBytes (sizeOf (undefined::a))
    CUDA.peekArray 1 (src `CUDA.advanceDevPtr` i) dst
    peek dst


-- Copy data between two device arrays. The operation is asynchronous with
-- respect to the host, but will never overlap kernel execution.
--
copyArray
    :: forall e a. (PrimElt e a, DevicePtrs e ~ CUDA.DevicePtr a)
    => Context
    -> MemoryTable
    -> ArrayData e              -- source array
    -> ArrayData e              -- destination array
    -> Int                      -- number of array elements
    -> IO ()
copyArray !ctx !mt !from !to !n =
  withDevicePtrs ctx mt from Nothing $ \src ->
  withDevicePtrs ctx mt to Nothing $ \dst -> do
  transfer "copyArray" (n * sizeOf (undefined :: a)) $
    CUDA.copyArray n src dst

copyArrayAsync
    :: forall e a. (PrimElt e a, DevicePtrs e ~ CUDA.DevicePtr a)
    => Context
    -> MemoryTable
    -> ArrayData e              -- source array
    -> ArrayData e              -- destination array
    -> Int                      -- number of array elements
    -> Maybe CUDA.Stream
    -> IO ()
copyArrayAsync !ctx !mt !from !to !n !mst =
  withDevicePtrs ctx mt from Nothing$ \src ->
  withDevicePtrs ctx mt to Nothing $ \dst -> do
    transfer "copyArrayAsync" (n * sizeOf (undefined :: a)) $
      CUDA.copyArrayAsync n src dst mst

-- Copy data between two device arrays that exist in different contexts and/or
-- devices.
--
copyArrayPeer
    :: forall e a. (PrimElt e a, DevicePtrs e ~ CUDA.DevicePtr a)
    => MemoryTable
    -> ArrayData e -> Context   -- source array and context
    -> ArrayData e -> Context   -- destination array and context
    -> Int                      -- number of array elements
    -> IO ()
copyArrayPeer !mt !from !ctxSrc !to !ctxDst !n =
  withDevicePtrs ctxSrc mt from Nothing $ \src ->
  withDevicePtrs ctxDst mt to Nothing $ \dst ->
  withLifetime (deviceContext ctxSrc) $ \dctxSrc ->
  withLifetime (deviceContext ctxDst) $ \dctxDst -> do
  transfer "copyArrayPeer" (n * sizeOf (undefined :: a)) $
    CUDA.copyArrayPeer n src dctxSrc dst dctxDst

copyArrayPeerAsync
    :: forall e a. (PrimElt e a, DevicePtrs e ~ CUDA.DevicePtr a)
    => MemoryTable
    -> ArrayData e -> Context   -- source array and context
    -> ArrayData e -> Context   -- destination array and context
    -> Int                      -- number of array elements
    -> Maybe CUDA.Stream
    -> IO ()
copyArrayPeerAsync !mt !from !ctxSrc !to !ctxDst !n !st =
  withDevicePtrs ctxSrc mt from st $ \src ->
  withDevicePtrs ctxDst mt to st   $ \dst ->
  withLifetime (deviceContext ctxSrc) $ \dctxSrc ->
  withLifetime (deviceContext ctxDst) $ \dctxDst ->
    transfer "copyArrayPeerAsync" (n * sizeOf (undefined :: a)) $
    CUDA.copyArrayPeerAsync n src dctxSrc dst dctxDst st


-- Copy data from the device into the associated Accelerate host-side array
--
peekArray
    :: forall e a. (ArrayElt e, ArrayPtrs e ~ Ptr a, DevicePtrs e ~ CUDA.DevicePtr a, Typeable a, Typeable e, Storable a)
    => Context
    -> MemoryTable
    -> ArrayData e
    -> Int
    -> IO ()
peekArray !ctx !mt !ad !n =
  withDevicePtrs ctx mt ad Nothing $ \src ->
    transfer "peekArray" (n * sizeOf (undefined :: a)) $
      CUDA.peekArray n src (ptrsOfArrayData ad)

peekArrayAsync
    :: forall e a. (ArrayElt e, ArrayPtrs e ~ Ptr a, DevicePtrs e ~ CUDA.DevicePtr a, Typeable a, Typeable e, Storable a)
    => Context
    -> MemoryTable
    -> ArrayData e
    -> Int
    -> Maybe CUDA.Stream
    -> IO ()
peekArrayAsync !ctx !mt !ad !n !st =
  withDevicePtrs ctx mt ad st $ \src ->
    transfer "peekArrayAsync" (n * sizeOf (undefined :: a)) $
      CUDA.peekArrayAsync n src (CUDA.HostPtr $ ptrsOfArrayData ad) st


-- Copy data from an Accelerate array into the associated device array
--
pokeArray
    :: forall e a. (ArrayElt e, ArrayPtrs e ~ Ptr a, DevicePtrs e ~ CUDA.DevicePtr a, Typeable a, Typeable e, Storable a)
    => Context
    -> MemoryTable
    -> ArrayData e
    -> Int
    -> IO ()
pokeArray !ctx !mt !ad !n =
  withDevicePtrs ctx mt ad Nothing $ \dst ->
    transfer "pokeArray: " (n * sizeOf (undefined :: a)) $
      CUDA.pokeArray n (ptrsOfArrayData ad) dst

pokeArrayAsync
    :: forall e a. (ArrayElt e, ArrayPtrs e ~ Ptr a, DevicePtrs e ~ CUDA.DevicePtr a, Typeable a, Typeable e, Storable a)
    => Context
    -> MemoryTable
    -> ArrayData e
    -> Int
    -> Maybe CUDA.Stream
    -> IO ()
pokeArrayAsync !ctx !mt !ad !n !st =
  withDevicePtrs ctx mt ad st $ \dst ->
    transfer "pokeArrayAsync: " (n * sizeOf (undefined :: a)) $
      CUDA.pokeArrayAsync n (CUDA.HostPtr $ ptrsOfArrayData ad) dst st


pokeCopyArgs
    :: forall e a. (ArrayElt e, ArrayPtrs e ~ Ptr a, DevicePtrs e ~ CUDA.DevicePtr a, Typeable e, Typeable a, Storable a)
    => Context
    -> MemoryTable
    -> CopyArgs
    -> ArrayData e
    -> ArrayData e
    -> IO ()
pokeCopyArgs !ctx !mt CopyArgs{..}  !ad_host !ad_dev =
  let !bytes = sizeOf (undefined :: a)
  in
  withDevicePtrs ctx mt ad_dev Nothing $ \dst ->
    mapM_
      (\ Memcpy2Dargs{..} ->
        if height == 1
          then do
          transfer "pokeCopyArgs (1D): " (width * bytes) $
            CUDA.pokeArray
              width
              (plusPtr (ptrsOfArrayData ad_host) (bytes * (srcX + srcY * srcPitch)))
              (advancePtrsOfArrayData (offset + dstX + dstY * dstPitch) ad_dev dst)
          else
          transfer "pokeCopyArgs (2D): " (width * height * bytes) $
            CUDA.pokeArray2D
              width
              height
              (ptrsOfArrayData ad_host)
              srcPitch
              srcX
              srcY
              (advancePtrsOfArrayData offset ad_dev dst)
              dstPitch
              dstX
              dstY
      ) memcpy2Dargs

pokeCopyArgsAsync
    :: forall e a. (ArrayElt e, ArrayPtrs e ~ Ptr a, DevicePtrs e ~ CUDA.DevicePtr a, Typeable e, Typeable a, Storable a)
    => Context
    -> MemoryTable
    -> CopyArgs
    -> ArrayData e
    -> ArrayData e
    -> Maybe CUDA.Stream
    -> IO ()
pokeCopyArgsAsync !ctx !mt CopyArgs{..}  !ad_host !ad_dev !ms =
  let !bytes = sizeOf (undefined :: a)
  in
  withDevicePtrs ctx mt ad_dev ms $ \dst ->
    mapM_
      (\ Memcpy2Dargs{..} ->
        if height == 1
          then
          transfer "pokeCopyArgsAsync (1D): " (width * bytes) $
            CUDA.pokeArrayAsync
              width
              (CUDA.HostPtr (plusPtr (ptrsOfArrayData ad_host) (bytes * (srcX + srcY * srcPitch))))
              (advancePtrsOfArrayData (offset + dstX + dstY * dstPitch) ad_dev dst)
              ms
          else
          transfer "pokeCopyArgsAsync (2D): " (width * height * bytes) $
            CUDA.pokeArray2DAsync
              width
              height
              (CUDA.HostPtr (ptrsOfArrayData ad_host))
              srcPitch
              srcX
              srcY
              (advancePtrsOfArrayData offset ad_dev dst)
              dstPitch
              dstX
              dstY
              ms
      ) memcpy2Dargs


-- Marshal device pointers to arguments that can be passed to kernel invocation
--
marshalDevicePtrs
    :: (ArrayElt e, DevicePtrs e ~ CUDA.DevicePtr b)
    => ArrayData e
    -> DevicePtrs e
    -> CUDA.FunParam
marshalDevicePtrs !_ !ptr = CUDA.VArg ptr


-- Wrap a device pointer corresponding corresponding to a host-side array into
-- arguments that can be passed to a kernel upon invocation and call the
-- supplied continuation. Any asynchronous CUDA functions called by the
-- continuation must be in the same stream as given by the 4th argument.
--
marshalArrayData
    :: (PrimElt e a, DevicePtrs e ~ CUDA.DevicePtr a)
    => Context
    -> MemoryTable
    -> ArrayData e
    -> Maybe CUDA.Stream
    -> (CUDA.FunParam -> IO b)
    -> IO b
marshalArrayData !ctx !mt !ad ms run = withDevicePtrs ctx mt ad ms (run . marshalDevicePtrs ad)


-- Bind device memory to the given texture reference, setting appropriate type,
-- and call the supplied continuation. The texture should only be considered
-- bound during the execution of the continuation. Any asynchronous CUDA
-- functions called by the continuation must be in the same stream as given by
-- the 6th argument.
--
marshalTextureData
    :: forall a e b. (PrimElt e a, DevicePtrs e ~ CUDA.DevicePtr a, TextureData a)
    => Context
    -> MemoryTable
    -> ArrayData e              -- host array
    -> Int                      -- number of elements
    -> CUDA.Texture             -- texture reference to bind array to
    -> Maybe CUDA.Stream
    -> (CUDA.Texture -> IO b)
    -> IO b
marshalTextureData !ctx !mt !ad !n !tex ms run =
  let (fmt, c) = format (undefined :: a)
  in  withDevicePtrs ctx mt ad ms $ \ptr -> do
        CUDA.setFormat tex fmt c
        CUDA.bind tex ptr (fromIntegral $ n * sizeOf (undefined :: a))
        run tex

-- Perform an operation using the device pointer of the given array. Any
-- asynchronous CUDA functions called by the supplied continuation must be in
-- the same stream as given by the 4th argument.
--
withDevicePtrs
    :: (PrimElt e a, DevicePtrs e ~ CUDA.DevicePtr a)
    => Context
    -> MemoryTable
    -> ArrayData e
    -> Maybe (CUDA.Stream)
    -> (DevicePtrs e -> IO b)
    -> IO b
withDevicePtrs !ctx !mt !ad ms run = do
  mb <- withRemote ctx mt ad run ms
  case mb of
    Just b  -> return b
    Nothing -> do
      sn <- makeStableName ad
      $internalError "withDevicePtrs" $ "lost device memory #" ++ show (hashStableName sn)


-- Advance device pointers by a given number of elements
--
advancePtrsOfArrayData
    :: (ArrayElt e, DevicePtrs e ~ CUDA.DevicePtr b, Storable b)
    => Int
    -> ArrayData e
    -> DevicePtrs e
    -> DevicePtrs e
advancePtrsOfArrayData !n !_ !ptr = CUDA.advanceDevPtr ptr n


-- Debug
-- -----

{-# INLINE showBytes #-}
showBytes :: Int -> String
showBytes x = D.showFFloatSIBase (Just 0) 1024 (fromIntegral x :: Double) "B"

{-# INLINE message #-}
message :: String -> IO ()
message msg = D.traceIO D.dump_gc ("gc: " ++ msg)

{-# INLINE transfer #-}
transfer :: String -> Int -> IO () -> IO ()
transfer name bytes action
  = let showRate x t        = D.showFFloatSIBase (Just 3) 1024 (fromIntegral x / t) "B/s"
        msg gpuTime cpuTime = "gc: " ++ name ++ ": "
                                     ++ showBytes bytes ++ " @ " ++ showRate bytes gpuTime ++ ", "
                                     ++ D.elapsed gpuTime cpuTime
    in
    D.timed D.dump_gc msg Nothing action<|MERGE_RESOLUTION|>--- conflicted
+++ resolved
@@ -53,13 +53,8 @@
 import Data.Array.Accelerate.Lifetime                   ( withLifetime )
 import Data.Array.Accelerate.Array.Data
 import Data.Array.Accelerate.CUDA.Context
-<<<<<<< HEAD
-import Data.Array.Accelerate.CUDA.Array.Slice
-import Data.Array.Accelerate.CUDA.Array.Cache
-=======
 import Data.Array.Accelerate.CUDA.Array.Slice           ( TransferDesc(..), blocksOf )
 import Data.Array.Accelerate.CUDA.Array.Remote
->>>>>>> 1ff609b4
 import qualified Data.Array.Accelerate.CUDA.Debug       as D
 
 
