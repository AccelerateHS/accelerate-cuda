{-# LANGUAGE QuasiQuotes #-}
{-# OPTIONS_GHC -fno-warn-orphans #-}
-- |
-- Module      : Data.Array.Accelerate.CUDA.CodeGen.Monad
-- Copyright   : [2008..2010] Manuel M T Chakravarty, Gabriele Keller, Sean Lee
--               [2009..2012] Manuel M T Chakravarty, Gabriele Keller, Trevor L. McDonell
-- License     : BSD3
--
-- Maintainer  : Trevor L. McDonell <tmcdonell@cse.unsw.edu.au>
-- Stability   : experimental
-- Portability : non-portable (GHC extensions)
--

module Data.Array.Accelerate.CUDA.CodeGen.Monad (

  CUDA, Gen, AccST(..), ExpST(..),
  runCUDA, runCGM, evalCGM, execCGM, pushEnv, getEnv, fresh, bind, use,

) where

import Prelude                                          hiding ( exp )
import Data.HashSet                                     ( HashSet )
import Data.Hashable
import Control.Monad
import Control.Monad.State.Strict
import Language.C.Quote.CUDA
import qualified Language.C                             as C
import qualified Data.HashSet                           as Set

<<<<<<< HEAD
import qualified Data.Array.Accelerate.BackendKit.IRs.SimpleAcc as S
-- import Data.Array.Accelerate.AST
=======
import Data.Array.Accelerate.Trafo
>>>>>>> 687b1cbe
import Data.Array.Accelerate.CUDA.CodeGen.Type
import Data.Array.Accelerate.CUDA.CodeGen.Base (ctype)

instance Hashable C.Exp where
  hashWithSalt salt = hashWithSalt salt . show


-- The state of the code generator monad. The outer monad is used to generate
-- fresh variable names and collect any headers required for foreign functions.
-- The inner is used to collect local bindings (for let-bound expressions) and
-- to record when previously bound variables are later used for dead-code
-- analysis.
--
-- This separation is required so that names are unique across all generated
-- code fragments of a skeleton.
--
type CUDA       = State  AccST
type Gen        = StateT ExpST CUDA

data AccST = AccST
  { counter     :: {-# UNPACK #-} !Int
  , headers     :: !(HashSet String)
  }

data ExpST = ExpST
  -- A stack of (typically) declarations that must be evaluated before
  -- computation of the main expression. These are typically introduced by
  -- let-bindings. The list is kept in reverse order, with the last to be
  -- evaluated (newest addition) at the front of the list.
  --
  { localBindings       :: [C.BlockItem]

  -- A set of the Var's that we know have been used in the expression. With this
  -- we can do def-use analysis for simple dead-code elimination.
  --
  , usedTerms           :: !(HashSet C.Exp)
  }


-- Run the code generator with a fresh environment, returning the result and
-- final state.
--
runCUDA :: CUDA a -> (a, AccST)
runCUDA a = runState a (AccST 0 Set.empty)

runCGM :: Gen a -> CUDA (a, ExpST)
runCGM a = runStateT a (ExpST [] Set.empty)

evalCGM :: Gen a -> CUDA a
evalCGM = fmap fst . runCGM

execCGM :: Gen a -> CUDA ExpST
execCGM = fmap snd . runCGM


-- Create new binding points for the C expressions associated with the given AST
-- term, unless the term is itself a variable.
--
<<<<<<< HEAD
-- Additionally, add these new terms to a map from the variable name to original
-- binding expression. This will be used as a reverse lookup when marking terms
-- as used.
--
pushEnv :: S.Type -> S.Exp -> [C.Exp] -> Gen [C.Exp]
pushEnv ty exp cs =
  case exp of
    S.EVr _          -> return cs
    S.ETupProject {} -> return cs
    _ -> do
      vs <- zipWithM bind (map ctype$ S.flattenTy ty) cs
      modify (\st -> st { letterms = Map.union (Map.fromList (zip vs cs)) (letterms st) })
      return vs
=======
pushEnv :: DelayedOpenExp env aenv t -> [C.Exp] -> Gen [C.Exp]
pushEnv exp cs =
  let tys               = expType exp
      zipWithM' xs ys f = zipWithM f xs ys
  in
  zipWithM' tys cs $ \ty c ->
    case c of
      C.Var{}   -> return c
      C.Const{} -> return c
      _         -> bind ty c

>>>>>>> 687b1cbe

-- Return the local environment code, consisting of a list of initialisation
-- declarations and statements. During construction, these are introduced to the
-- front of the list, so reverse to get in execution order.
--
getEnv :: Gen [C.BlockItem]
getEnv = reverse `fmap` gets localBindings

-- Generate a fresh variable name
--
fresh :: CUDA String
fresh = state $ \s -> let n = counter s in ('v':show n, s { counter = n+1 })

-- Add an expression of given type to the environment and return the (new,
-- unique) binding name that can be used in place of the thing just bound.
--
bind :: C.Type -> C.Exp -> Gen C.Exp
bind t e =
  case e of
    C.Var{}     -> return e
    _           -> do
      name <- lift fresh
      modify (\st -> st { localBindings = [citem| const $ty:t $id:name = $exp:e;|] : localBindings st })
      return [cexp| $id:name |]


-- Add an expression to the set marking that it will be used to generate the
-- output value(s). If the term exists in the reverse let-map, add that binding
-- instead.
--
use :: C.Exp -> Gen C.Exp
use e@(C.Var{}) = do
  modify (\st -> st { usedTerms = Set.insert e (usedTerms st) })
  return e
--
use e           = return e
<|MERGE_RESOLUTION|>--- conflicted
+++ resolved
@@ -13,26 +13,28 @@
 
 module Data.Array.Accelerate.CUDA.CodeGen.Monad (
 
-  CUDA, Gen, AccST(..), ExpST(..),
+  CUDA, Gen, {- AccST(..),-} ExpST(..),
   runCUDA, runCGM, evalCGM, execCGM, pushEnv, getEnv, fresh, bind, use,
 
 ) where
 
 import Prelude                                          hiding ( exp )
 import Data.HashSet                                     ( HashSet )
+import Data.HashMap.Strict                              ( HashMap ) 
 import Data.Hashable
 import Control.Monad
 import Control.Monad.State.Strict
 import Language.C.Quote.CUDA
 import qualified Language.C                             as C
 import qualified Data.HashSet                           as Set
+import qualified Data.HashMap.Strict                    as Map 
 
-<<<<<<< HEAD
 import qualified Data.Array.Accelerate.BackendKit.IRs.SimpleAcc as S
 -- import Data.Array.Accelerate.AST
-=======
+
+-- New 0.15
 import Data.Array.Accelerate.Trafo
->>>>>>> 687b1cbe
+
 import Data.Array.Accelerate.CUDA.CodeGen.Type
 import Data.Array.Accelerate.CUDA.CodeGen.Base (ctype)
 
@@ -49,13 +51,13 @@
 -- This separation is required so that names are unique across all generated
 -- code fragments of a skeleton.
 --
-type CUDA       = State  AccST
+type CUDA       = State  Int -- AccST
 type Gen        = StateT ExpST CUDA
 
-data AccST = AccST
-  { counter     :: {-# UNPACK #-} !Int
-  , headers     :: !(HashSet String)
-  }
+-- data AccST = AccST
+--   { counter     :: {-# UNPACK #-} !Int
+--   , headers     :: !(HashSet String)
+--   }
 
 data ExpST = ExpST
   -- A stack of (typically) declarations that must be evaluated before
@@ -69,17 +71,19 @@
   -- we can do def-use analysis for simple dead-code elimination.
   --
   , usedTerms           :: !(HashSet C.Exp)
+
+  , letterms            :: HashMap C.Exp C.Exp
   }
 
 
 -- Run the code generator with a fresh environment, returning the result and
 -- final state.
 --
-runCUDA :: CUDA a -> (a, AccST)
-runCUDA a = runState a (AccST 0 Set.empty)
+runCUDA :: CUDA a -> (a, Int) -- AccST)
+runCUDA a = runState a  0 --(AccST 0 Set.empty)
 
 runCGM :: Gen a -> CUDA (a, ExpST)
-runCGM a = runStateT a (ExpST [] Set.empty)
+runCGM a = runStateT a (ExpST [] Set.empty Map.empty)
 
 evalCGM :: Gen a -> CUDA a
 evalCGM = fmap fst . runCGM
@@ -91,7 +95,6 @@
 -- Create new binding points for the C expressions associated with the given AST
 -- term, unless the term is itself a variable.
 --
-<<<<<<< HEAD
 -- Additionally, add these new terms to a map from the variable name to original
 -- binding expression. This will be used as a reverse lookup when marking terms
 -- as used.
@@ -105,19 +108,6 @@
       vs <- zipWithM bind (map ctype$ S.flattenTy ty) cs
       modify (\st -> st { letterms = Map.union (Map.fromList (zip vs cs)) (letterms st) })
       return vs
-=======
-pushEnv :: DelayedOpenExp env aenv t -> [C.Exp] -> Gen [C.Exp]
-pushEnv exp cs =
-  let tys               = expType exp
-      zipWithM' xs ys f = zipWithM f xs ys
-  in
-  zipWithM' tys cs $ \ty c ->
-    case c of
-      C.Var{}   -> return c
-      C.Const{} -> return c
-      _         -> bind ty c
-
->>>>>>> 687b1cbe
 
 -- Return the local environment code, consisting of a list of initialisation
 -- declarations and statements. During construction, these are introduced to the
@@ -129,7 +119,8 @@
 -- Generate a fresh variable name
 --
 fresh :: CUDA String
-fresh = state $ \s -> let n = counter s in ('v':show n, s { counter = n+1 })
+--fresh = state $ \s -> let n = counter s in ('v':show n, s { counter = n+1 })
+fresh = state $ \s -> let n = s in ('v':show n, n+1)
 
 -- Add an expression of given type to the environment and return the (new,
 -- unique) binding name that can be used in place of the thing just bound.
