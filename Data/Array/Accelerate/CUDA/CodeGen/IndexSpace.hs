--- conflicted
+++ resolved
@@ -31,18 +31,18 @@
 import Foreign.CUDA.Analysis.Device
 import qualified Language.C.Syntax                      as C
 
-<<<<<<< HEAD
+
 import qualified Data.Array.Accelerate.BackendKit.IRs.SimpleAcc as S
 -- import Data.Array.Accelerate.Array.Sugar                ( Array, Shape, Elt )
 -- import Data.Array.Accelerate.Analysis.Shape
-import Data.Array.Accelerate.CUDA.AST                   ( Gamma ) -- Exp
-=======
+-- import Data.Array.Accelerate.CUDA.AST                   ( Gamma ) -- Exp
+
 import Data.Array.Accelerate.Array.Sugar                ( Array, Shape, Elt, ignore, shapeToList )
 import Data.Array.Accelerate.Error                      ( internalError )
 import Data.Array.Accelerate.CUDA.AST                   ( Gamma )
->>>>>>> 687b1cbe
+
 import Data.Array.Accelerate.CUDA.CodeGen.Type
-import Data.Array.Accelerate.CUDA.CodeGen.Base
+import Data.Array.Accelerate.CUDA.CodeGen.Base hiding (zipWith)
 
 
 -- Construct a new array by applying a function to each index. Each thread
@@ -53,20 +53,11 @@
 --          -> (Exp ix -> Exp a)                -- function to apply at each index
 --          -> Acc (Array ix a)
 --
-<<<<<<< HEAD
+
 mkGenerate :: S.Type -> S.Type -> 
 --    :: forall aenv sh e. (Shape sh, Elt e)
        DeviceProperties -> Gamma -> CUFun1 -> [CUTranslSkel]
 mkGenerate shpTy eltTy dev aenv (CUFun1 _ f)
-=======
-mkGenerate
-    :: forall aenv sh e. (Shape sh, Elt e)
-    => DeviceProperties
-    -> Gamma aenv
-    -> CUFun1 aenv (sh -> e)
-    -> [CUTranslSkel aenv (Array sh e)]
-mkGenerate dev aenv (CUFun1 dce f)
->>>>>>> 687b1cbe
   = return
   $ CUTranslSkel "generate" [cunit|
 
@@ -88,23 +79,23 @@
             ; ix <  shapeSize
             ; ix += gridSize )
         {
-            $items:(dce sh      .=. cfromIndex shOut "ix" "tmp")
+            const typename DimOut sh = fromIndex(shOut, ix);
+
             $items:(setOut "ix" .=. f sh)
         }
     }
   |]
   where
-<<<<<<< HEAD
     dim                 = length$ S.flattenTy shpTy
     sh                  = cshape dim (cvar "sh")
     (texIn, argIn)      = environment dev aenv
-    (argOut, setOut)    = setters eltTy  "Out" 
-
-=======
-    (sh, _, _)                  = locals "sh" (undefined :: sh)
-    (texIn, argIn)              = environment dev aenv
-    (argOut, shOut, setOut)     = writeArray "Out" (undefined :: Array sh e)
->>>>>>> 687b1cbe
+-- TODO shOut
+    (argOut, shOut,  setOut)    = setters eltTy  "Out" 
+
+    -- (sh, _, _)                  = locals "sh" (undefined :: sh)
+    -- (texIn, argIn)              = environment dev aenv
+    -- (argOut, shOut, setOut)     = writeArray "Out" (undefined :: Array sh e)
+
 
 
 -- A combination map/backpermute, where the index and value transformations have
@@ -116,8 +107,7 @@
 --           -> PreFun     acc aenv (a   -> b)          -- function to apply at each element
 --           ->            acc aenv (Array sh  a)       -- source array
 --           -> PreOpenAcc acc aenv (Array sh' b)
---
-<<<<<<< HEAD
+
 mkTransform :: (S.Type, S.Type) -> (S.Type, S.Type) ->
 --    :: forall aenv sh sh' a b. (Shape sh, Shape sh', Elt a, Elt b)
        DeviceProperties
@@ -130,20 +120,6 @@
   | CUFun1 _ p                   <- perm
   , CUFun1 dce f                 <- fun
   , CUDelayed _ (CUFun1 _ get) _ <- arr
-=======
-mkTransform
-    :: forall aenv sh sh' a b. (Shape sh, Shape sh', Elt a, Elt b)
-    => DeviceProperties
-    -> Gamma aenv
-    -> CUFun1 aenv (sh' -> sh)
-    -> CUFun1 aenv (a -> b)
-    -> CUDelayedAcc aenv sh a
-    -> [CUTranslSkel aenv (Array sh' b)]
-mkTransform dev aenv perm fun arr
-  | CUFun1 dce_p p                      <- perm
-  , CUFun1 dce_f f                      <- fun
-  , CUDelayed _ (CUFun1 dce_g get) _    <- arr
->>>>>>> 687b1cbe
   = return
   $ CUTranslSkel "transform" [cunit|
 
@@ -165,29 +141,33 @@
             ; ix <  shapeSize
             ; ix += gridSize )
         {
-            $items:(dce_p sh'   .=. cfromIndex shOut "ix" "tmp")
-            $items:(dce_g sh    .=. p sh')
-            $items:(dce_f x0    .=. get sh)
+          
+            const typename DimOut sh_ = fromIndex(shOut, ix);
+            $items:(sh .=. p sh_)
+            $items:(dce x0 .=. get sh)
             $items:(setOut "ix" .=. f x0)
+
         }
     }
   |]
   where
-<<<<<<< HEAD
+
     dimIn               = length$ S.flattenTy shpTy1
     dimOut              = length$ S.flattenTy shpTy2
     sh_                 = cshape dimOut (cvar "sh_")
     (texIn, argIn)      = environment dev aenv
-    (argOut, setOut)    = setters outTy "Out" 
+-- TODO shOut
+    (argOut, shOut, setOut)    = setters outTy "Out" 
     (x0, _, _)          = locals inTy  "x"  
     (sh, _, _)          = locals shpTy1 "sh" 
-=======
-    (texIn, argIn)              = environment dev aenv
-    (argOut, shOut, setOut)     = writeArray "Out" (undefined :: Array sh' b)
-    (x0, _, _)                  = locals "x"   (undefined :: a)
-    (sh, _, _)                  = locals "sh"  (undefined :: sh)
-    (sh', _, _)                 = locals "sh_" (undefined :: sh')
->>>>>>> 687b1cbe
+
+
+    -- (texIn, argIn)              = environment dev aenv
+    -- (argOut, shOut, setOut)     = writeArray "Out" (undefined :: Array sh' b)
+    -- (x0, _, _)                  = locals "x"   (undefined :: a)
+    -- (sh, _, _)                  = locals "sh"  (undefined :: sh)
+    -- (sh', _, _)                 = locals "sh_" (undefined :: sh')
+
 
 
 -- Forward permutation specified by an index mapping that determines for each
@@ -206,7 +186,7 @@
 --         -> Acc (Array ix  a)                 -- permuted array
 --         -> Acc (Array ix' a)
 --
-<<<<<<< HEAD
+
 mkPermute :: (S.Type,S.Type) -> S.Type -> 
 --    :: forall aenv sh sh' e. (Shape sh, Shape sh', Elt e)
        DeviceProperties
@@ -216,17 +196,6 @@
     -> CUDelayedAcc 
     -> [CUTranslSkel]
 mkPermute (shpTy1,shpTy2) eltTy dev aenv (CUFun2 dcex dcey combine) (CUFun1 _ prj) arr
-=======
-mkPermute
-    :: forall aenv sh sh' e. (Shape sh, Shape sh', Elt e)
-    => DeviceProperties
-    -> Gamma aenv
-    -> CUFun2 aenv (e -> e -> e)
-    -> CUFun1 aenv (sh -> sh')
-    -> CUDelayedAcc aenv sh e
-    -> [CUTranslSkel aenv (Array sh' e)]
-mkPermute dev aenv (CUFun2 dce_x dce_y combine) (CUFun1 dce_p prj) arr
->>>>>>> 687b1cbe
   | CUDelayed (CUExp shIn) _ (CUFun1 _ get) <- arr
   = return
   $ CUTranslSkel "permute" [cunit|
@@ -254,17 +223,17 @@
             ; ix <  shapeSize
             ; ix += gridSize )
         {
-            $items:(dce_p src   .=. cfromIndex sh "ix" "srcTmp")
+            const int src = fromIndex( shIn, ix );
             $items:(dst         .=. prj src)
 
-            if ( ! $exp:(cignore dst) )
+            if ( !ignore(dst) ) 
             {
                 $decls:decly
                 $decls:decly'
 
-                $items:(jx      .=. ctoIndex shOut dst)
-                $items:(dce_x x .=. get ix)
-                $items:(dce_y y .=. arrOut jx)
+                const int jx = toIndex(shOut, dst);
+                $items:(dcex x .=. get ix)
+                $items:(dcey y .=. arrOut "jx")
 
                 $items:write
             }
@@ -272,12 +241,12 @@
     }
   |]
   where
-<<<<<<< HEAD
     dimIn               = length$ S.flattenTy shpTy1
     dimOut              = length$ S.flattenTy shpTy2
     sizeof              = map S.typeByteSize (S.flattenTy eltTy)
     (texIn, argIn)      = environment dev aenv
-    (argOut, arrOut)    = setters eltTy "Out" 
+-- TODO: shOut
+    (argOut, shOut, arrOut)    = setters eltTy "Out" 
     (sh, _, _)          = locals shpTy1 "sh" 
     (x, _, _)           = locals eltTy "x"  
     (_, y,  decly)      = locals eltTy "y"  
@@ -286,28 +255,28 @@
     src                 = cshape dimIn  (cvar "src")
     dst                 = cshape dimOut (cvar "dst")
     sm                  = computeCapability dev
-=======
-    sizeof                      = eltSizeOf (undefined::e)
-    (texIn, argIn)              = environment dev aenv
-    (argOut, shOut, arrOut)     = writeArray "Out" (undefined :: Array sh' e)
-    (x, _, _)                   = locals "x" (undefined :: e)
-    (_, y,  decly)              = locals "y" (undefined :: e)
-    (_, y', decly')             = locals "_y" (undefined :: e)
-    (sh, _, _)                  = locals "shIn" (undefined :: sh)
-    (src, _, _)                 = locals "sh" (undefined :: sh)
-    (dst, _, _)                 = locals "sh_" (undefined :: sh')
-    ([jx], _, _)                = locals "jx" (undefined :: Int)
-    ix                          = [cvar "ix"]
-    sm                          = computeCapability dev
-
-    -- If the destination index resolves to the magic index "ignore", the result
-    -- is dropped from the output array.
-    cignore :: Rvalue x => [x] -> C.Exp
-    cignore []  = $internalError "permute" "singleton arrays not supported"
-    cignore xs  = foldl1 (\a b -> [cexp| $exp:a && $exp:b |])
-                $ zipWith (\a b -> [cexp| $exp:(rvalue a) == $int:b |]) xs
-                $ shapeToList (ignore :: sh')
->>>>>>> 687b1cbe
+
+    -- sizeof                      = eltSizeOf (undefined::e)
+    -- (texIn, argIn)              = environment dev aenv
+    -- (argOut, shOut, arrOut)     = writeArray "Out" (undefined :: Array sh' e)
+    -- (x, _, _)                   = locals "x" (undefined :: e)
+    -- (_, y,  decly)              = locals "y" (undefined :: e)
+    -- (_, y', decly')             = locals "_y" (undefined :: e)
+    -- (sh, _, _)                  = locals "shIn" (undefined :: sh)
+    -- (src, _, _)                 = locals "sh" (undefined :: sh)
+    -- (dst, _, _)                 = locals "sh_" (undefined :: sh')
+    -- ([jx], _, _)                = locals "jx" (undefined :: Int)
+    -- ix                          = [cvar "ix"]
+    -- sm                          = computeCapability dev
+
+    -- -- If the destination index resolves to the magic index "ignore", the result
+    -- -- is dropped from the output array.
+    -- cignore :: Rvalue x => [x] -> C.Exp
+    -- cignore []  = $internalError "permute" "singleton arrays not supported"
+    -- cignore xs  = foldl1 (\a b -> [cexp| $exp:a && $exp:b |])
+    --              $ zipWith (\a b -> [cexp| $exp:(rvalue a) == $int:b |]) xs
+    --              $ shapeToList (ignore :: sh')
+
 
     -- Apply the combining function between old and new values. If multiple
     -- threads attempt to write to the same location, the hardware
@@ -322,7 +291,7 @@
     -- Each element of a tuple is necessarily written individually, so the tuple
     -- as a whole is not stored atomically.
     --
-    write       = env ++ zipWith6 apply sizeof (arrOut jx) fun x (dce_y y) y'
+    write       = env ++ zipWith6 apply sizeof (arrOut "jx") fun x (dcey y) y'
     (env, fun)  = combine x y
 
     apply size out f x1 (used,y1) y1'
