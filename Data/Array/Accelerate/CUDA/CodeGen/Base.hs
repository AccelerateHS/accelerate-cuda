{-# LANGUAGE FlexibleInstances     #-}
{-# LANGUAGE GADTs                 #-}
{-# LANGUAGE ImpredicativeTypes    #-}
{-# LANGUAGE MultiParamTypeClasses #-}
{-# LANGUAGE OverlappingInstances  #-}
{-# LANGUAGE PatternGuards         #-}
{-# LANGUAGE QuasiQuotes           #-}
{-# LANGUAGE ScopedTypeVariables   #-}
{-# LANGUAGE TemplateHaskell       #-}
-- |
-- Module      : Data.Array.Accelerate.CUDA.CodeGen.Base
-- Copyright   : [2008..2010] Manuel M T Chakravarty, Gabriele Keller, Sean Lee
--               [2009..2012] Manuel M T Chakravarty, Gabriele Keller, Trevor L. McDonell
-- License     : BSD3
--
-- Maintainer  : Trevor L. McDonell <tmcdonell@cse.unsw.edu.au>
-- Stability   : experimental
-- Portability : non-portable (GHC extensions)
--

module Data.Array.Accelerate.CUDA.CodeGen.Base {- (

  -- Names and Types
  CUTranslSkel(..), CUDelayedAcc(..), CUExp(..), CUFun1(..), CUFun2(..),
  Eliminate, Instantiate1, Instantiate2,
  Name, namesOfArray, namesOfAvar, groupOfInt,

  -- Declaration generation
  cint, cvar, ccall, cchar, cintegral, cbool, cshape, csize, cindexHead, cindexTail, ctoIndex, cfromIndex,
  readArray, writeArray, shared,
  indexArray, environment, arrayAsTex, arrayAsArg,
  umul24, gridSize, threadIdx,

  -- Mutable operations
  (.=.), locals, Lvalue(..), Rvalue(..),

)-} where

-- library
import Prelude                                          hiding ( zipWith, zipWith3 )
import Data.List                                        ( mapAccumR )
import Text.PrettyPrint.Mainland
import Language.C.Quote.CUDA
import qualified Language.C.Syntax                      as C
import qualified Data.HashMap.Strict                    as Map

-- cuda
import Foreign.CUDA.Analysis.Device

<<<<<<< HEAD
import qualified Data.Array.Accelerate.BackendKit.IRs.SimpleAcc as S

-- import Data.Array.Accelerate.Array.Sugar                ( Array, Shape, Elt )
-- import Data.Array.Accelerate.Analysis.Shape

=======
-- friends
import Data.Array.Accelerate.Type
import Data.Array.Accelerate.Error
import Data.Array.Accelerate.Array.Sugar                ( Array, Shape, Elt )
import Data.Array.Accelerate.Analysis.Shape
>>>>>>> 687b1cbe
import Data.Array.Accelerate.CUDA.CodeGen.Type
import Data.Array.Accelerate.CUDA.AST

-- Names
-- -----

type Name = String

<<<<<<< HEAD
namesOfArray :: S.Type ->
                Name             -- name of group: typically "Out" or "InX" for some number 'X'
             -> (Name, [Name])   -- shape and array field names
namesOfArray ty grp 
  = let 
        arr x   = "arr" ++ grp ++ "_a" ++ show x
        n       = length (S.flattenTy ty)
=======
namesOfArray
    :: forall e. Elt e
    => Name             -- name of group: typically "Out" or "InX" for some number 'X'
    -> e                -- dummy
    -> (Name, [Name])   -- shape and array field names
namesOfArray grp _
  = let ty      = eltType (undefined :: e)
        arr x   = "arr" ++ grp ++ '_':show x
        n       = length ty
>>>>>>> 687b1cbe
    in
    ( "sh" ++ grp, map arr [n-1, n-2 .. 0] )

namesOfAvar :: S.Type -> S.Var -> (Name, [Name])
namesOfAvar ty ix = namesOfArray ty (groupOfAvar ix) 

<<<<<<< HEAD
groupOfAvar :: S.Var -> Name
groupOfAvar ix = "In" ++ show (ix)
=======
namesOfAvar :: forall aenv sh e. (Shape sh, Elt e) => Gamma aenv -> Idx aenv (Array sh e) -> (Name, [Name])
namesOfAvar gamma ix = namesOfArray (groupOfAvar gamma ix) (undefined::e)

groupOfAvar :: (Shape sh, Elt e) => Gamma aenv -> Idx aenv (Array sh e) -> Name
groupOfAvar (Gamma gamma) = groupOfInt . (gamma Map.!) . Idx_

groupOfInt :: Int -> Name
groupOfInt n = "In" ++ show n

>>>>>>> 687b1cbe

-- Types of compilation units
-- --------------------------

-- A CUDA compilation unit, together with the name of the main __global__ entry
-- function.
--
data CUTranslSkel = CUTranslSkel Name [C.Definition]

instance Show (CUTranslSkel) where
  show (CUTranslSkel entry _) = entry

instance Pretty (CUTranslSkel) where
  ppr  (CUTranslSkel _ code)  = ppr code

-- Scalar expressions, including the environment of local let-bindings to bring
-- into scope before evaluating the body.
--
data CUExp = CUExp ([C.BlockItem], [C.Exp])

-- Scalar functions of particular arity, with local bindings.
--
<<<<<<< HEAD
-- data CUFun1 f where
--   CUFun1 :: 
--             (forall x. [x] -> [(Bool,x)])
--          -> (forall x. Rvalue x => [x] -> ([C.BlockItem], [C.Exp]))
--          -> CUFun1 (S.Const -> S.Const)

data CUFun1 = CUFun1 (forall x. [x] -> [(Bool,x)])
                     (forall x. Rvalue x => [x] -> ([C.BlockItem], [C.Exp]))

-- data CUFun2 f where
--   CUFun2 :: 
--             (forall x. [x] -> [(Bool,x)])
--          -> (forall y. [y] -> [(Bool,y)])
--          -> (forall x y. (Rvalue x, Rvalue y) => [x] -> [y] -> ([C.BlockItem], [C.Exp]))
--          -> CUFun2 (S.Const -> S.Const -> S.Const)

data CUFun2  = CUFun2 (forall x. [x] -> [(Bool,x)])
                      (forall y. [y] -> [(Bool,y)])
                      (forall x y. (Rvalue x, Rvalue y) => [x] -> [y] -> ([C.BlockItem], [C.Exp]))

-- Delayed arrays
--
-- data CUDelayedAcc sh where
  -- CUDelayed :: CUExp  
  --           -> CUFun1  (sh -> S.Const)
  --           -> CUFun1  (Int -> S.Const)
  --           -> CUDelayedAcc sh

data CUDelayedAcc = CUDelayed CUExp CUFun1 CUFun1 
  
-- Expression and declaration generation
-- -------------------------------------
=======
type Eliminate a        = forall x. [x] -> [(Bool,x)]
type Instantiate1 a b   = forall x. Rvalue x => [x] -> ([C.BlockItem], [C.Exp])
type Instantiate2 a b c = forall x y. (Rvalue x, Rvalue y) => [x] -> [y] -> ([C.BlockItem], [C.Exp])

data CUFun1 aenv f where
  CUFun1 :: (Elt a, Elt b)
         => Eliminate a
         -> Instantiate1 a b
         -> CUFun1 aenv (a -> b)

data CUFun2 aenv f where
  CUFun2 :: (Elt a, Elt b, Elt c)
         => Eliminate a
         -> Eliminate b
         -> Instantiate2 a b c
         -> CUFun2 aenv (a -> b -> c)

-- Delayed arrays
--
data CUDelayedAcc aenv sh e where
  CUDelayed :: CUExp  aenv sh
            -> CUFun1 aenv (sh -> e)
            -> CUFun1 aenv (Int -> e)
            -> CUDelayedAcc aenv sh e


-- Common expression forms
-- -----------------------

cint :: C.Type
cint = codegenScalarType (scalarType :: ScalarType Int)
>>>>>>> 687b1cbe

cvar :: Name -> C.Exp
cvar x = [cexp|$id:x|]

ccall :: Name -> [C.Exp] -> C.Exp
ccall fn args = [cexp|$id:fn ($args:args)|]

cchar :: Char -> C.Exp
cchar c = [cexp|$char:c|]

cintegral :: (Integral a, Show a) => a -> C.Exp
cintegral n = [cexp|$int:n|]

cbool :: Bool -> C.Exp
cbool = cintegral . fromEnum

-- Generate all the names of a shape given a base name and dimensionality
cshape :: Int -> Name -> [C.Exp]
cshape dim sh = [ cvar x | x <- cshape' dim sh ]

<<<<<<< HEAD
ctype :: S.Type -> C.Type
ctype = error "implement me"

-- Disassemble a struct-shape into a list of expressions accessing the fields
cshape :: Int -> C.Exp -> [C.Exp]
cshape dim sh
  | dim == 0  = []
  | dim == 1  = [sh]
  | otherwise = map (\i -> [cexp|$exp:sh . $id:('a':show i)|]) [dim-1, dim-2 .. 0]
=======
cshape' :: Int -> Name -> [Name]
cshape' dim sh = [ (sh ++ '_':show i) | i <- [dim-1, dim-2 .. 0] ]
>>>>>>> 687b1cbe

-- Get the innermost index of a shape/index
cindexHead :: Rvalue r => [r] -> C.Exp
cindexHead = rvalue . last

-- Get the tail of a shape/index
cindexTail :: Rvalue r => [r] -> [C.Exp]
cindexTail = map rvalue . init

-- generate code that calculates the product of the list of expressions
csize :: Rvalue r => [r] -> C.Exp
csize [] = [cexp| 1 |]
csize ss = foldr1 (\a b -> [cexp| $exp:a * $exp:b |]) (map rvalue ss)

-- Generate code to calculate a linear from a multi-dimensional index (given an array shape).
--
ctoIndex :: (Rvalue sh, Rvalue ix) => [sh] -> [ix] -> C.Exp
ctoIndex extent index
  = toIndex (reverse $ map rvalue extent) (reverse $ map rvalue index)  -- we use a row-major representation
  where
    toIndex []      []     = [cexp| $int:(0::Int) |]
    toIndex [_]     [i]    = i
    toIndex (sz:sh) (i:ix) = [cexp| $exp:(toIndex sh ix) * $exp:sz + $exp:i |]
    toIndex _       _      = $internalError "toIndex" "argument mismatch"

-- Generate code to calculate a multi-dimensional index from a linear index and a given array shape.
-- This version creates temporary values that are reused in the computation.
--
cfromIndex :: (Rvalue sh, Rvalue ix) => [sh] -> ix -> Name -> ([C.BlockItem], [C.Exp])
cfromIndex shName ixName tmpName = fromIndex (map rvalue shName) (rvalue ixName)
  where
    fromIndex [sh]   ix = ([], [[cexp| ({ assert( $exp:ix >= 0 && $exp:ix < $exp:sh ); $exp:ix; }) |]])
    fromIndex extent ix = let ((env, _, _), sh) = mapAccumR go ([], ix, 0) extent
                          in  (reverse env, sh)

    go (tmps,ix,n) d
      = let tmp         = tmpName ++ '_':show (n::Int)
            ix'         = [citem| const $ty:cint $id:tmp = $exp:ix ; |]
        in
        ((ix':tmps, [cexp| $id:tmp / $exp:d |], n+1), [cexp| $id:tmp % $exp:d |])


-- Thread blocks and indices
-- -------------------------

umul24 :: DeviceProperties -> C.Exp -> C.Exp -> C.Exp
umul24 dev x y
  | computeCapability dev < Compute 2 0 = [cexp| __umul24($exp:x, $exp:y) |]
  | otherwise                           = [cexp| $exp:x * $exp:y |]

gridSize :: DeviceProperties -> C.Exp
gridSize dev = umul24 dev [cexp|blockDim.x|] [cexp|gridDim.x|]

threadIdx :: DeviceProperties -> C.Exp
threadIdx dev =
  let block = umul24 dev [cexp|blockDim.x|] [cexp|blockIdx.x|]
  in  [cexp| $exp:block + threadIdx.x |]


-- Generate an array indexing expression. Depending on the hardware class, this
-- will be via direct array indexing or texture references.
--
indexArray
    :: DeviceProperties
    -> C.Type                   -- array element type (Float, Double...)
    -> C.Exp                    -- array variable name (arrInX_Y)
    -> C.Exp                    -- linear index
    -> C.Exp
indexArray dev elt arr ix
  -- use the L2 cache of newer devices
  | computeCapability dev >= Compute 2 0 = [cexp| $exp:arr [ $exp:ix ] |]

  -- use the texture cache of compute 1.x devices
  | [cty|double|] <- elt                 = ccall "indexDArray" [arr, ix]
  | otherwise                            = ccall "indexArray"  [arr, ix]


-- Kernel function parameters
-- --------------------------

-- Generate kernel parameters for an array valued argument, and a function to
-- linearly index this array. Note that dimensional indexing results in error.
--
<<<<<<< HEAD
getters :: S.Type -> Name                             -- group names
        -> ( [C.Param], CUDelayedAcc  )
getters ty grp 
  = let (sh, arrs)      = namesOfArray ty grp 
        args            = arrayAsArg ty grp

        dim             = length$ S.flattenTy ty
        sh'             = cshape dim (cvar sh)
=======
readArray
    :: forall aenv sh e. (Shape sh, Elt e)
    => Name                             -- group names
    -> Array sh e                       -- dummy to fix types
    -> ( [C.Param], CUDelayedAcc aenv sh e )
readArray grp dummy
  = let (sh, arrs)      = namesOfArray grp (undefined :: e)
        args            = arrayAsArg dummy grp

        dim             = expDim (undefined :: Exp aenv sh)
        sh'             = cshape dim sh
>>>>>>> 687b1cbe
        get ix          = ([], map (\a -> [cexp| $id:a [ $exp:ix ] |]) arrs)
        manifest        = CUDelayed (CUExp ([], sh'))
                                    ($internalError "readArray" "linear indexing only")
                                    (CUFun1 (zip (repeat True)) (\[i] -> get (rvalue i)))
    in ( args, manifest )

-- Generate function parameters and corresponding variable names for the
-- components of the given output array. The parameter list generated is
-- suitable for marshalling an instance of "Array sh e", consisting of a group
-- name (say "Out") to be welded with a shape name "shOut" followed by the
-- non-parametric array data "arrOut_aX".
--
<<<<<<< HEAD
setters :: S.Type -> Name                             -- group names
        -> ([C.Param], Name -> [C.Exp])
setters ty grp 
  = let (sh, arrs)      = namesOfArray ty grp 
        dim             = length$ S.flattenTy ty
        sh'             = [cparam| const typename $id:("DIM" ++ show dim) $id:sh |]
        arrs'           = zipWith (\t n -> [cparam| $ty:t * __restrict__ $id:n |])
                          (map ctype$ S.flattenTy ty) arrs
    in
    ( sh' : arrs'
    , \ix -> map (\a -> [cexp| $id:a [ $id:ix ] |]) arrs
    )
=======
writeArray
    :: forall sh e. (Shape sh, Elt e)
    => Name                             -- group names
    -> Array sh e                       -- dummy to fix types
    -> ( [C.Param]                      -- function parameters to marshal the output array
       , [C.Exp]                        -- the shape of the output array
       , Rvalue x => x -> [C.Exp] )     -- write an element at a given index
writeArray grp _ =
  let (sh, arrs)        = namesOfArray grp (undefined :: e)
      dim               = expDim (undefined :: Exp aenv sh)
      sh'               = cshape' dim sh
      extent            = [ [cparam| const $ty:cint $id:i |] | i <- sh' ]
      adata             = zipWith (\t n -> [cparam| $ty:t * __restrict__ $id:n |]) (eltType (undefined :: e)) arrs
  in
  ( extent ++ adata
  , map cvar sh'
  , \ix -> map (\a -> [cexp| $id:a [ $exp:(rvalue ix) ] |]) arrs
  )
>>>>>>> 687b1cbe


-- All dynamically allocated __shared__ memory will begin at the same base
-- address. If we call this more than once, or the kernel itself declares some
-- shared memory, the first parameter is a pointer to where the new declarations
-- should take as the base address.
--
shared :: S.Type -> Name                             -- group name
    -> C.Exp                            -- how much shared memory per type
    -> Maybe C.Exp                      -- (optional) initialise from this base address
<<<<<<< HEAD
    -> ([C.InitGroup], Name -> [C.Exp]) -- shared memory declaration and indexing function
shared ty grp size mprev
  = let e:es                    = map ctype $ S.flattenTy ty
=======
    -> ( [C.InitGroup]                  -- shared memory declaration and...
       , Rvalue x => x -> [C.Exp])      -- ...indexing function
shared _ grp size mprev
  = let e:es                    = eltType (undefined :: e)
>>>>>>> 687b1cbe
        x:xs                    = let k = length es in map (\n -> grp ++ show n) [k, k-1 .. 0]

        sdata t v p             = [cdecl| volatile $ty:t * $id:v = ($ty:t *) & $id:p [ $exp:size ]; |]
        sbase t v
          | Just p <- mprev     = [cdecl| volatile $ty:t * $id:v = ($ty:t *) $exp:p; |]
          | otherwise           = [cdecl| extern volatile __shared__ $ty:t $id:v [] ; |]
    in
    ( sbase e x : zipWith3 sdata es xs (init (x:xs))
    , \ix -> map (\v -> [cexp| $id:v [ $exp:(rvalue ix) ] |]) (x:xs)
    )

-- Array environment references. The method in which arrays are accessed depends
-- on the device architecture (see below). We always include the array shape
-- before the array data terms.
--
--   compute 1.x:
--      texture references of type [Definition]
--
--   compute 2.x and 3.x:
--      function arguments of type [Param]
--
-- NOTE: The environment variables must always be the first argument to the
--       kernel function, as this is where they will be marshaled during the
--       execution phase.
--
environment
<<<<<<< HEAD
    :: DeviceProperties
    -> Gamma 
=======
    :: forall aenv. DeviceProperties
    -> Gamma aenv
>>>>>>> 687b1cbe
    -> ([C.Definition], [C.Param])
environment dev gamma@(Gamma aenv)
  | computeCapability dev < Compute 2 0
<<<<<<< HEAD
  =  (Set.foldr (\(v,ty) vs -> asTex ty v ++ vs) [] aenv, [])

  | otherwise
  = ([], Set.foldr (\(v,ty) vs -> asArg ty v ++ vs) [] aenv)

  where
    asTex :: S.Type -> S.Var -> [C.Definition]
    asTex ty ix = arrayAsTex ty (groupOfAvar ix)

    asArg :: S.Type -> S.Var -> [C.Param]
    asArg ty ix = arrayAsArg ty (groupOfAvar ix)


arrayAsTex :: S.Type -> Name -> [C.Definition]
arrayAsTex ty grp =
  let (sh, arrs)        = namesOfArray ty grp 
      dim               = length$ S.flattenTy ty
      sh'               = [cedecl| static __constant__ typename $id:("DIM" ++ show dim) $id:sh; |]
      arrs'             = zipWith (\t a -> [cedecl| static $ty:t $id:a; |]) 
                                  (map ctype$ S.flattenTy ty) arrs
=======
  = Map.foldrWithKey (\(Idx_ v) _ (ds,ps) -> let (d,p) = asTex v in (d++ds, p++ps)) ([],[]) aenv

  | otherwise
  = ([], Map.foldrWithKey (\(Idx_ v) _ vs -> asArg v ++ vs) [] aenv)

  where
    asTex :: forall sh e. (Shape sh, Elt e) => Idx aenv (Array sh e) -> ([C.Definition], [C.Param])
    asTex ix = arrayAsTex (undefined :: Array sh e) (groupOfAvar gamma ix)

    asArg :: forall sh e. (Shape sh, Elt e) => Idx aenv (Array sh e) -> [C.Param]
    asArg ix = arrayAsArg (undefined :: Array sh e) (groupOfAvar gamma ix)


arrayAsTex :: forall sh e. (Shape sh, Elt e) => Array sh e -> Name -> ([C.Definition], [C.Param])
arrayAsTex _ grp =
  let (sh, arrs)        = namesOfArray grp (undefined :: e)
      dim               = expDim (undefined :: Exp aenv sh)
      extent            = [ [cparam| const $ty:cint $id:i |] | i <- cshape' dim sh ]
      adata             = zipWith (\t a -> [cedecl| static $ty:t $id:a; |]) (eltTypeTex (undefined :: e)) arrs
>>>>>>> 687b1cbe
  in
  (adata, extent)

<<<<<<< HEAD
arrayAsArg :: S.Type -> Name -> [C.Param]
arrayAsArg ty grp =
  let (sh, arrs)        = namesOfArray ty grp 
      dim               = length$ S.flattenTy ty
      sh'               = [cparam| const typename $id:("DIM" ++ show dim) $id:sh |]
      arrs'             = zipWith (\t n -> [cparam| const $ty:t * __restrict__ $id:n |])
                                  (map ctype$ S.flattenTy ty) arrs
=======
arrayAsArg :: forall sh e. (Shape sh, Elt e) => Array sh e -> Name -> [C.Param]
arrayAsArg _ grp =
  let (sh, arrs)        = namesOfArray grp (undefined :: e)
      dim               = expDim (undefined :: Exp aenv sh)
      extent            = [ [cparam| const $ty:cint $id:i |] | i <- cshape' dim sh ]
      adata             = zipWith (\t n -> [cparam| const $ty:t * __restrict__ $id:n |]) (eltType (undefined :: e)) arrs
>>>>>>> 687b1cbe
  in
  extent ++ adata


-- Mutable operations
-- ------------------

-- Declare some local variables. These can be either const or mutable
-- declarations.
--
locals :: S.Type
       -> Name
       -> ( [(C.Type, Name)]            -- const declarations
          , [C.Exp], [C.InitGroup])     -- mutable declaration and names
locals ty base 
  = let elt             = S.flattenTy ty 
        n               = length elt
        local t v       = let name = base ++ show v
                          in ( (t, name), cvar name, [cdecl| $ty:t $id:name; |] )
    in
    unzip3 $ zipWith local (map ctype elt) [n-1, n-2 .. 0]


class Lvalue a where
  lvalue :: a -> C.Exp -> C.BlockItem

instance Lvalue C.Exp where
  lvalue x y = [citem| $exp:x = $exp:y; |]

instance Lvalue (C.Type, Name) where
  lvalue (t,x) y = [citem| const $ty:t $id:x = $exp:y; |]


class Rvalue a where
  rvalue :: a -> C.Exp

instance Rvalue C.Exp where
  rvalue = id

instance Rvalue Name where
  rvalue = cvar

instance Rvalue (C.Type, Name) where
  rvalue (_,x) = rvalue x


infixr 0 .=.
(.=.) :: Assign l r => l -> r -> [C.BlockItem]
(.=.) =  assign

class Assign l r where
  assign :: l -> r -> [C.BlockItem]

instance (Lvalue l, Rvalue r) => Assign l r where
  assign lhs rhs = [ lvalue lhs (rvalue rhs) ]

instance Assign l r => Assign (Bool,l) r where
  assign (used,lhs) rhs
    | used      = assign lhs rhs
    | otherwise = []

instance Assign l r => Assign [l] [r] where
  assign []     []     = []
  assign (x:xs) (y:ys) = assign x y ++ assign xs ys
  assign _      _      = $internalError ".=." "argument mismatch"

instance Assign l r => Assign l ([C.BlockItem], r) where
  assign lhs (env, rhs) = env ++ assign lhs rhs


-- Prelude'
-- --------

-- A version of zipWith that requires the lists to be equal length
--
zipWith :: (a -> b -> c) -> [a] -> [b] -> [c]
zipWith f (x:xs) (y:ys) = f x y : zipWith f xs ys
zipWith _ []     []     = []
zipWith _ _      _      = $internalError "zipWith" "argument mismatch"

zipWith3 :: (a -> b -> c -> d) -> [a] -> [b] -> [c] -> [d]
zipWith3 f (x:xs) (y:ys) (z:zs) = f x y z : zipWith3 f xs ys zs
zipWith3 _ []     []     []     = []
zipWith3 _ _      _      _      = $internalError "zipWith3" "argument mismatch"
<|MERGE_RESOLUTION|>--- conflicted
+++ resolved
@@ -43,23 +43,22 @@
 import Language.C.Quote.CUDA
 import qualified Language.C.Syntax                      as C
 import qualified Data.HashMap.Strict                    as Map
+import qualified Data.HashSet                           as Set
 
 -- cuda
 import Foreign.CUDA.Analysis.Device
 
-<<<<<<< HEAD
 import qualified Data.Array.Accelerate.BackendKit.IRs.SimpleAcc as S
 
 -- import Data.Array.Accelerate.Array.Sugar                ( Array, Shape, Elt )
 -- import Data.Array.Accelerate.Analysis.Shape
 
-=======
 -- friends
 import Data.Array.Accelerate.Type
 import Data.Array.Accelerate.Error
 import Data.Array.Accelerate.Array.Sugar                ( Array, Shape, Elt )
 import Data.Array.Accelerate.Analysis.Shape
->>>>>>> 687b1cbe
+
 import Data.Array.Accelerate.CUDA.CodeGen.Type
 import Data.Array.Accelerate.CUDA.AST
 
@@ -68,7 +67,7 @@
 
 type Name = String
 
-<<<<<<< HEAD
+
 namesOfArray :: S.Type ->
                 Name             -- name of group: typically "Out" or "InX" for some number 'X'
              -> (Name, [Name])   -- shape and array field names
@@ -76,37 +75,27 @@
   = let 
         arr x   = "arr" ++ grp ++ "_a" ++ show x
         n       = length (S.flattenTy ty)
-=======
-namesOfArray
-    :: forall e. Elt e
-    => Name             -- name of group: typically "Out" or "InX" for some number 'X'
-    -> e                -- dummy
-    -> (Name, [Name])   -- shape and array field names
-namesOfArray grp _
-  = let ty      = eltType (undefined :: e)
-        arr x   = "arr" ++ grp ++ '_':show x
-        n       = length ty
->>>>>>> 687b1cbe
     in
     ( "sh" ++ grp, map arr [n-1, n-2 .. 0] )
 
 namesOfAvar :: S.Type -> S.Var -> (Name, [Name])
 namesOfAvar ty ix = namesOfArray ty (groupOfAvar ix) 
 
-<<<<<<< HEAD
+
 groupOfAvar :: S.Var -> Name
 groupOfAvar ix = "In" ++ show (ix)
-=======
-namesOfAvar :: forall aenv sh e. (Shape sh, Elt e) => Gamma aenv -> Idx aenv (Array sh e) -> (Name, [Name])
-namesOfAvar gamma ix = namesOfArray (groupOfAvar gamma ix) (undefined::e)
-
-groupOfAvar :: (Shape sh, Elt e) => Gamma aenv -> Idx aenv (Array sh e) -> Name
-groupOfAvar (Gamma gamma) = groupOfInt . (gamma Map.!) . Idx_
-
-groupOfInt :: Int -> Name
-groupOfInt n = "In" ++ show n
-
->>>>>>> 687b1cbe
+
+-- 
+-- namesOfAvar :: forall aenv sh e. (Shape sh, Elt e) => Gamma aenv -> Idx aenv (Array sh e) -> (Name, [Name])
+-- namesOfAvar gamma ix = namesOfArray (groupOfAvar gamma ix) (undefined::e)
+
+-- groupOfAvar :: (Shape sh, Elt e) => Gamma aenv -> Idx aenv (Array sh e) -> Name
+-- groupOfAvar (Gamma gamma) = groupOfInt . (gamma Map.!) . Idx_
+
+-- groupOfInt :: Int -> Name
+-- groupOfInt n = "In" ++ show n
+
+
 
 -- Types of compilation units
 -- --------------------------
@@ -129,7 +118,7 @@
 
 -- Scalar functions of particular arity, with local bindings.
 --
-<<<<<<< HEAD
+
 -- data CUFun1 f where
 --   CUFun1 :: 
 --             (forall x. [x] -> [(Bool,x)])
@@ -162,39 +151,38 @@
   
 -- Expression and declaration generation
 -- -------------------------------------
-=======
-type Eliminate a        = forall x. [x] -> [(Bool,x)]
-type Instantiate1 a b   = forall x. Rvalue x => [x] -> ([C.BlockItem], [C.Exp])
-type Instantiate2 a b c = forall x y. (Rvalue x, Rvalue y) => [x] -> [y] -> ([C.BlockItem], [C.Exp])
-
-data CUFun1 aenv f where
-  CUFun1 :: (Elt a, Elt b)
-         => Eliminate a
-         -> Instantiate1 a b
-         -> CUFun1 aenv (a -> b)
-
-data CUFun2 aenv f where
-  CUFun2 :: (Elt a, Elt b, Elt c)
-         => Eliminate a
-         -> Eliminate b
-         -> Instantiate2 a b c
-         -> CUFun2 aenv (a -> b -> c)
+-- =======
+-- type Eliminate a        = forall x. [x] -> [(Bool,x)]
+-- type Instantiate1 a b   = forall x. Rvalue x => [x] -> ([C.BlockItem], [C.Exp])
+-- type Instantiate2 a b c = forall x y. (Rvalue x, Rvalue y) => [x] -> [y] -> ([C.BlockItem], [C.Exp])
+
+-- data CUFun1 aenv f where
+--   CUFun1 :: (Elt a, Elt b)
+--          => Eliminate a
+--          -> Instantiate1 a b
+--          -> CUFun1 aenv (a -> b)
+
+-- data CUFun2 aenv f where
+--   CUFun2 :: (Elt a, Elt b, Elt c)
+--          => Eliminate a
+--          -> Eliminate b
+--          -> Instantiate2 a b c
+--          -> CUFun2 aenv (a -> b -> c)
 
 -- Delayed arrays
 --
-data CUDelayedAcc aenv sh e where
-  CUDelayed :: CUExp  aenv sh
-            -> CUFun1 aenv (sh -> e)
-            -> CUFun1 aenv (Int -> e)
-            -> CUDelayedAcc aenv sh e
+-- data CUDelayedAcc aenv sh e where
+--   CUDelayed :: CUExp  aenv sh
+--             -> CUFun1 aenv (sh -> e)
+--             -> CUFun1 aenv (Int -> e)
+--             -> CUDelayedAcc aenv sh e
 
 
 -- Common expression forms
 -- -----------------------
 
 cint :: C.Type
-cint = codegenScalarType (scalarType :: ScalarType Int)
->>>>>>> 687b1cbe
+cint = codegenType S.TInt -- (codegenScalarType (scalarType :: ScalarType Int)
 
 cvar :: Name -> C.Exp
 cvar x = [cexp|$id:x|]
@@ -212,10 +200,10 @@
 cbool = cintegral . fromEnum
 
 -- Generate all the names of a shape given a base name and dimensionality
-cshape :: Int -> Name -> [C.Exp]
-cshape dim sh = [ cvar x | x <- cshape' dim sh ]
-
-<<<<<<< HEAD
+--cshape :: Int -> Name -> [C.Exp]
+--cshape dim sh = [ cvar x | x <- cshape' dim sh ]
+
+
 ctype :: S.Type -> C.Type
 ctype = error "implement me"
 
@@ -225,10 +213,10 @@
   | dim == 0  = []
   | dim == 1  = [sh]
   | otherwise = map (\i -> [cexp|$exp:sh . $id:('a':show i)|]) [dim-1, dim-2 .. 0]
-=======
+
 cshape' :: Int -> Name -> [Name]
 cshape' dim sh = [ (sh ++ '_':show i) | i <- [dim-1, dim-2 .. 0] ]
->>>>>>> 687b1cbe
+
 
 -- Get the innermost index of a shape/index
 cindexHead :: Rvalue r => [r] -> C.Exp
@@ -312,7 +300,9 @@
 -- Generate kernel parameters for an array valued argument, and a function to
 -- linearly index this array. Note that dimensional indexing results in error.
 --
-<<<<<<< HEAD
+
+
+
 getters :: S.Type -> Name                             -- group names
         -> ( [C.Param], CUDelayedAcc  )
 getters ty grp 
@@ -321,19 +311,17 @@
 
         dim             = length$ S.flattenTy ty
         sh'             = cshape dim (cvar sh)
-=======
-readArray
-    :: forall aenv sh e. (Shape sh, Elt e)
-    => Name                             -- group names
-    -> Array sh e                       -- dummy to fix types
-    -> ( [C.Param], CUDelayedAcc aenv sh e )
-readArray grp dummy
-  = let (sh, arrs)      = namesOfArray grp (undefined :: e)
-        args            = arrayAsArg dummy grp
-
-        dim             = expDim (undefined :: Exp aenv sh)
-        sh'             = cshape dim sh
->>>>>>> 687b1cbe
+-- readArray
+--     :: forall aenv sh e. (Shape sh, Elt e)
+--     => Name                             -- group names
+--     -> Array sh e                       -- dummy to fix types
+--     -> ( [C.Param], CUDelayedAcc aenv sh e )
+-- readArray grp dummy
+--   = let (sh, arrs)      = namesOfArray grp (undefined :: e)
+--         args            = arrayAsArg dummy grp
+
+--         dim             = expDim (undefined :: Exp aenv sh)
+--         sh'             = cshape dim sh
         get ix          = ([], map (\a -> [cexp| $id:a [ $exp:ix ] |]) arrs)
         manifest        = CUDelayed (CUExp ([], sh'))
                                     ($internalError "readArray" "linear indexing only")
@@ -346,9 +334,10 @@
 -- name (say "Out") to be welded with a shape name "shOut" followed by the
 -- non-parametric array data "arrOut_aX".
 --
-<<<<<<< HEAD
+-- TODO: update with the shOut
+
 setters :: S.Type -> Name                             -- group names
-        -> ([C.Param], Name -> [C.Exp])
+        -> ([C.Param], [C.Exp], Name -> [C.Exp])
 setters ty grp 
   = let (sh, arrs)      = namesOfArray ty grp 
         dim             = length$ S.flattenTy ty
@@ -357,28 +346,30 @@
                           (map ctype$ S.flattenTy ty) arrs
     in
     ( sh' : arrs'
+      -- TODO: This is most likely very wrong! 
+    , [] -- figure out what to do here!!   
     , \ix -> map (\a -> [cexp| $id:a [ $id:ix ] |]) arrs
     )
-=======
-writeArray
-    :: forall sh e. (Shape sh, Elt e)
-    => Name                             -- group names
-    -> Array sh e                       -- dummy to fix types
-    -> ( [C.Param]                      -- function parameters to marshal the output array
-       , [C.Exp]                        -- the shape of the output array
-       , Rvalue x => x -> [C.Exp] )     -- write an element at a given index
-writeArray grp _ =
-  let (sh, arrs)        = namesOfArray grp (undefined :: e)
-      dim               = expDim (undefined :: Exp aenv sh)
-      sh'               = cshape' dim sh
-      extent            = [ [cparam| const $ty:cint $id:i |] | i <- sh' ]
-      adata             = zipWith (\t n -> [cparam| $ty:t * __restrict__ $id:n |]) (eltType (undefined :: e)) arrs
-  in
-  ( extent ++ adata
-  , map cvar sh'
-  , \ix -> map (\a -> [cexp| $id:a [ $exp:(rvalue ix) ] |]) arrs
-  )
->>>>>>> 687b1cbe
+
+-- writeArray
+--     :: forall sh e. (Shape sh, Elt e)
+--     => Name                             -- group names
+--     -> Array sh e                       -- dummy to fix types
+--     -> ( [C.Param]                      -- function parameters to marshal the output array
+--        , [C.Exp]                        -- the shape of the output array
+--        , Rvalue x => x -> [C.Exp] )     -- write an element at a given index
+-- writeArray grp _ =
+--   let (sh, arrs)        = namesOfArray grp (undefined :: e)
+--       dim               = expDim (undefined :: Exp aenv sh)
+--       sh'               = cshape' dim sh
+--       extent            = [ [cparam| const $ty:cint $id:i |] | i <- sh' ]
+--       adata             = zipWith (\t n -> [cparam| $ty:t * __restrict__ $id:n |]) (eltType (undefined :: e)) arrs
+--   in
+--   ( extent ++ adata
+--   , map cvar sh'
+--   , \ix -> map (\a -> [cexp| $id:a [ $exp:(rvalue ix) ] |]) arrs
+--   )
+
 
 
 -- All dynamically allocated __shared__ memory will begin at the same base
@@ -389,16 +380,9 @@
 shared :: S.Type -> Name                             -- group name
     -> C.Exp                            -- how much shared memory per type
     -> Maybe C.Exp                      -- (optional) initialise from this base address
-<<<<<<< HEAD
-    -> ([C.InitGroup], Name -> [C.Exp]) -- shared memory declaration and indexing function
+    -> ([C.InitGroup], Name -> [C.Exp]) -- shared memory declaration and indexing func1tion
 shared ty grp size mprev
   = let e:es                    = map ctype $ S.flattenTy ty
-=======
-    -> ( [C.InitGroup]                  -- shared memory declaration and...
-       , Rvalue x => x -> [C.Exp])      -- ...indexing function
-shared _ grp size mprev
-  = let e:es                    = eltType (undefined :: e)
->>>>>>> 687b1cbe
         x:xs                    = let k = length es in map (\n -> grp ++ show n) [k, k-1 .. 0]
 
         sdata t v p             = [cdecl| volatile $ty:t * $id:v = ($ty:t *) & $id:p [ $exp:size ]; |]
@@ -424,19 +408,15 @@
 --       kernel function, as this is where they will be marshaled during the
 --       execution phase.
 --
+
+-- UPDATE This! 
 environment
-<<<<<<< HEAD
     :: DeviceProperties
-    -> Gamma 
-=======
-    :: forall aenv. DeviceProperties
-    -> Gamma aenv
->>>>>>> 687b1cbe
+    -> Gamma
     -> ([C.Definition], [C.Param])
-environment dev gamma@(Gamma aenv)
+environment dev (Gamma aenv)
   | computeCapability dev < Compute 2 0
-<<<<<<< HEAD
-  =  (Set.foldr (\(v,ty) vs -> asTex ty v ++ vs) [] aenv, [])
+  = (Set.foldr (\(v,ty) vs -> asTex ty v ++ vs) [] aenv, [])
 
   | otherwise
   = ([], Set.foldr (\(v,ty) vs -> asArg ty v ++ vs) [] aenv)
@@ -447,6 +427,8 @@
 
     asArg :: S.Type -> S.Var -> [C.Param]
     asArg ty ix = arrayAsArg ty (groupOfAvar ix)
+
+
 
 
 arrayAsTex :: S.Type -> Name -> [C.Definition]
@@ -456,31 +438,32 @@
       sh'               = [cedecl| static __constant__ typename $id:("DIM" ++ show dim) $id:sh; |]
       arrs'             = zipWith (\t a -> [cedecl| static $ty:t $id:a; |]) 
                                   (map ctype$ S.flattenTy ty) arrs
-=======
-  = Map.foldrWithKey (\(Idx_ v) _ (ds,ps) -> let (d,p) = asTex v in (d++ds, p++ps)) ([],[]) aenv
-
-  | otherwise
-  = ([], Map.foldrWithKey (\(Idx_ v) _ vs -> asArg v ++ vs) [] aenv)
-
-  where
-    asTex :: forall sh e. (Shape sh, Elt e) => Idx aenv (Array sh e) -> ([C.Definition], [C.Param])
-    asTex ix = arrayAsTex (undefined :: Array sh e) (groupOfAvar gamma ix)
-
-    asArg :: forall sh e. (Shape sh, Elt e) => Idx aenv (Array sh e) -> [C.Param]
-    asArg ix = arrayAsArg (undefined :: Array sh e) (groupOfAvar gamma ix)
-
-
-arrayAsTex :: forall sh e. (Shape sh, Elt e) => Array sh e -> Name -> ([C.Definition], [C.Param])
-arrayAsTex _ grp =
-  let (sh, arrs)        = namesOfArray grp (undefined :: e)
-      dim               = expDim (undefined :: Exp aenv sh)
-      extent            = [ [cparam| const $ty:cint $id:i |] | i <- cshape' dim sh ]
-      adata             = zipWith (\t a -> [cedecl| static $ty:t $id:a; |]) (eltTypeTex (undefined :: e)) arrs
->>>>>>> 687b1cbe
-  in
-  (adata, extent)
-
-<<<<<<< HEAD
+  in sh' : arrs'
+-- =======
+--   = Map.foldrWithKey (\(Idx_ v) _ (ds,ps) -> let (d,p) = asTex v in (d++ds, p++ps)) ([],[]) aenv
+
+--   | otherwise
+--   = ([], Map.foldrWithKey (\(Idx_ v) _ vs -> asArg v ++ vs) [] aenv)
+
+--   where
+--     asTex :: forall sh e. (Shape sh, Elt e) => Idx aenv (Array sh e) -> ([C.Definition], [C.Param])
+--     asTex ix = arrayAsTex (undefined :: Array sh e) (groupOfAvar gamma ix)
+
+--     asArg :: forall sh e. (Shape sh, Elt e) => Idx aenv (Array sh e) -> [C.Param]
+--     asArg ix = arrayAsArg (undefined :: Array sh e) (groupOfAvar gamma ix)
+
+
+-- arrayAsTex :: forall sh e. (Shape sh, Elt e) => Array sh e -> Name -> ([C.Definition], [C.Param])
+-- arrayAsTex _ grp =
+--   let (sh, arrs)        = namesOfArray grp (undefined :: e)
+--       dim               = expDim (undefined :: Exp aenv sh)
+--       extent            = [ [cparam| const $ty:cint $id:i |] | i <- cshape' dim sh ]
+--       adata             = zipWith (\t a -> [cedecl| static $ty:t $id:a; |]) (eltTypeTex (undefined :: e)) arrs
+-- >>>>>>> master
+--  in
+--  (adata, extent)
+
+
 arrayAsArg :: S.Type -> Name -> [C.Param]
 arrayAsArg ty grp =
   let (sh, arrs)        = namesOfArray ty grp 
@@ -488,16 +471,18 @@
       sh'               = [cparam| const typename $id:("DIM" ++ show dim) $id:sh |]
       arrs'             = zipWith (\t n -> [cparam| const $ty:t * __restrict__ $id:n |])
                                   (map ctype$ S.flattenTy ty) arrs
-=======
-arrayAsArg :: forall sh e. (Shape sh, Elt e) => Array sh e -> Name -> [C.Param]
-arrayAsArg _ grp =
-  let (sh, arrs)        = namesOfArray grp (undefined :: e)
-      dim               = expDim (undefined :: Exp aenv sh)
-      extent            = [ [cparam| const $ty:cint $id:i |] | i <- cshape' dim sh ]
-      adata             = zipWith (\t n -> [cparam| const $ty:t * __restrict__ $id:n |]) (eltType (undefined :: e)) arrs
->>>>>>> 687b1cbe
-  in
-  extent ++ adata
+-- TODO: This is most certainly wrong
+  in sh':  arrs'
+-- =======
+-- arrayAsArg :: forall sh e. (Shape sh, Elt e) => Array sh e -> Name -> [C.Param]
+-- arrayAsArg _ grp =
+--   let (sh, arrs)        = namesOfArray grp (undefined :: e)
+--       dim               = expDim (undefined :: Exp aenv sh)
+--       extent            = [ [cparam| const $ty:cint $id:i |] | i <- cshape' dim sh ]
+--       adata             = zipWith (\t n -> [cparam| const $ty:t * __restrict__ $id:n |]) (eltType (undefined :: e)) arrs
+-- >>>>>>> master
+--  in
+--  extent ++ adata
 
 
 -- Mutable operations
